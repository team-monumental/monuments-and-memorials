package com.monumental.models;

import com.fasterxml.jackson.annotation.JsonIgnore;

import javax.persistence.*;
import java.io.Serializable;
import java.text.SimpleDateFormat;
import java.util.Date;
import java.util.List;

/**
 * Model class for both Monuments and Memorials
 * The name Monument is chosen for simplicity as monuments and memorials have no difference within the system
 * Contains all of the state for a Monument as well as Setters and Getters for the state
 */

@Entity
@Table(name = "monument", uniqueConstraints = {
    @UniqueConstraint(columnNames = "id")
})
public class Monument extends Model implements Serializable {

    @Column(name = "artist")
    private String artist;

    @Column(name = "title")
    private String title;

    @Temporal(TemporalType.DATE)
    @Column(name = "date")
    private Date date;

    @Column(name = "material")
    private String material;

    @Column(name = "lat")
    private Double lat;

    @Column(name = "lon")
    private Double lon;

    @Column(name = "city")
    private String city;

    @Column(name = "state")
    private String state;
  
    @Column(name = "address")
    private String address;

<<<<<<< HEAD
    @JsonIgnore
=======
    @Column(name = "description")
    private String description;

    @Column(name = "inscription")
    private String inscription;

>>>>>>> be55424f
    @ManyToMany(cascade = { CascadeType.ALL })
    @JoinTable(
            name = "monument_tag",
            joinColumns = { @JoinColumn(name = "monument_id", referencedColumnName = "id") },
            inverseJoinColumns = { @JoinColumn(name = "tag_id", referencedColumnName = "id") }
    )
    private List<Tag> tags;

    @OneToMany(mappedBy = "monument")
    private List<Image> images;

    @JsonIgnore
    @OneToMany(mappedBy = "monument")
    private List<Contribution> contributions;

    @OneToMany(mappedBy = "monument")
    private List<Reference> references;

    public Monument() {

    }

    public Monument(String artist, String title, Date date, String material, double lat,
                    double lon, String city, String state) {
        this.artist = artist;
        this.title = title;
        this.date = date;
        this.material = material;
        this.lat = lat;
        this.lon = lon;
        this.city = city;
        this.state = state;
    }

    public String getArtist() {
        return this.artist;
    }

    public void setArtist(String artist) {
        this.artist = artist;
    }

    public String getTitle() {
        return this.title;
    }

    public void setTitle(String title) {
        this.title = title;
    }

    public Date getDate() {
        return this.date;
    }

    public void setDate(Date date) {
        this.date = date;
    }

    public String getMaterial() {
        return this.material;
    }

    public void setMaterial(String material) {
        this.material = material;
    }

    public Double getLat() {
        return this.lat;
    }

    public void setLat(Double lat) {
        this.lat = lat;
    }

    public Double getLon() {
        return this.lon;
    }

    public void setLon(Double lon) {
        this.lon = lon;
    }

    public String getCoordinatePointAsString() {
        if (this.lat == null || this.lon == null ) return "";
        return Double.toString(this.lat) + ", " + Double.toString(this.lon);
    }

    public String getCity() {
        return this.city;
    }

    public void setCity(String city) {
        this.city = city;
    }

    public String getState() {
        return this.state;
    }

    public void setState(String state) {
        this.state = state;
    }
  
    public String getAddress() {
        return this.address;
    }

    public void setAddress(String address) {
        this.address = address;
    }

    public String getDescription() {
        return (this.description == null)
                ? this.generateDescription()
                : this.description;
    }

    public void setDescription(String description) {
        this.description = description;
    }

    public String getInscription() {
        return this.inscription;
    }

    public void setInscription(String inscription) {
        this.inscription = inscription;
    }

    public List<Tag> getTags() {
        return this.tags;
    }

    public void setTags(List<Tag> tags) {
        this.tags = tags;
    }

    public List<Image> getImages() {
        return this.images;
    }

    public void setImages(List<Image> images) {
        this.images = images;
    }

    public List<Contribution> getContributions() {
        return this.contributions;
    }

    public void setContributions(List<Contribution> contributions) {
        this.contributions = contributions;
    }

    public List<Reference> getReferences() {
        return this.references;
    }

    public void setReferences(List<Reference> references) {
        this.references = references;
    }

    public String toString() {
        return "Artist: " + this.artist + ", Title: " + this.title + ", Date: "
                + this.date + ", Material: " + this.material + ", Coordinates: " + this.getCoordinatePointAsString()
                + ", City: " + this.city + ", State: " + this.state + ", Address: " + this.address +", Description: "
                + this.description;
    }

    /**
     * Generates a description of this Monument based on some of its state
     * @return String - the description of this Monument
     */
    private String generateDescription() {
        String description = "";

        if (!this.title.toLowerCase().startsWith("the ")) {
            description += "The ";
        }

        description += this.title + " in " + this.city + ", " + this.state + " was created by " + this.artist + " in ";

        SimpleDateFormat simpleDateFormat = new SimpleDateFormat("yyyy");

        description += simpleDateFormat.format(this.date) + ".";

        if (this.references != null) {
            Reference firstReference = this.references.get(0);

            if (firstReference != null && firstReference.getUrl() != null) {
                description += " You may find further information about this monument at: " + firstReference.getUrl();
            }
        }

        return description;
    }
}<|MERGE_RESOLUTION|>--- conflicted
+++ resolved
@@ -47,17 +47,13 @@
   
     @Column(name = "address")
     private String address;
-
-<<<<<<< HEAD
-    @JsonIgnore
-=======
     @Column(name = "description")
     private String description;
 
     @Column(name = "inscription")
     private String inscription;
 
->>>>>>> be55424f
+    @JsonIgnore
     @ManyToMany(cascade = { CascadeType.ALL })
     @JoinTable(
             name = "monument_tag",
