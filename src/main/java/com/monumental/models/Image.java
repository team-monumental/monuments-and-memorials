--- conflicted
+++ resolved
@@ -16,12 +16,8 @@
 })
 public class Image extends Model implements Serializable {
 
-<<<<<<< HEAD
     @Column(name = "url", length = 2048)
-=======
-    @Column(name = "url")
     @NotNull(groups = {New.class, Existing.class}, message = "URL can not be null")
->>>>>>> 7a7c2bca
     private String url;
 
     @Column(name = "is_primary")
