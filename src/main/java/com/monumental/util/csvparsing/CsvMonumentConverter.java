package com.monumental.util.csvparsing;

import com.google.gson.Gson;
import com.monumental.models.DateFormat;
import com.monumental.models.suggestions.CreateMonumentSuggestion;

import java.io.File;
import java.io.IOException;
import java.text.ParseException;
import java.text.SimpleDateFormat;
import java.time.format.DateTimeParseException;
import java.util.*;
import java.util.regex.Matcher;
import java.util.regex.Pattern;
import java.util.zip.ZipEntry;
import java.util.zip.ZipFile;

import static com.monumental.util.string.StringHelper.isNullOrEmpty;

/**
 * Class used to:
 * 1. Convert a CSV row representing a Monument into a CsvMonumentConverterResult object
 * 2. Convert a Monument into a CSV row
 * 3. Convert a CsvMonumentConverterResult object into a CreateMonumentSuggestion object
 */
public class CsvMonumentConverter {

    public static final String coordinatesDMSFormatWarning = "Please use decimal coordinates, not degrees. To " +
            "convert, input your degrees into Google Maps.";

    public static final String longitudeNumberFormatExceptionWarning = "Longitude should be a valid number.";

    public static final String latitudeNumberFormatExceptionWarning = "Latitude should be a valid number.";

    /**
     * Convert CSV rows into CsvMonumentConverterResults
     * @param csvRows - List of String Arrays of cells in a CSV
     * @param mapping - The field mapping between the CSV's headers and our fields, provided by the user
     * @param zipFile - The zip file containing the images to be uploaded, or null if a csv was uploaded directly
     * @return The conversion results, with any warnings or errors
     */
    public static List<CsvMonumentConverterResult> convertCsvRows(List<String[]> csvRows, Map<String, String> mapping,
                                                                  ZipFile zipFile) {
        String[] headers = csvRows.get(0);
        csvRows.remove(0);

        Map<Integer, String> fields = CsvFileHelper.getFieldPositions(headers, mapping);
        List<CsvMonumentConverterResult> results = new ArrayList<>();
        for (int j = 0; j < csvRows.size(); j++) {
            String[] row = csvRows.get(j);
            List<String> values = Arrays.asList(row);
            CreateMonumentSuggestion suggestion = new CreateMonumentSuggestion();
            CsvMonumentConverterResult result = new CsvMonumentConverterResult();
            Double latitude = null;
            Double longitude = null;
            Date dateForValidate = null;
            Date deactivatedDateForValidate = null;
            DateFormat dateFormat = null;
            DateFormat deactivatedDateFormat = null;
            try {
                for (int i = 0; i < values.size(); i++) {
                    String field = fields.get(i);
                    String value = values.get(i);
                    if (field == null || value.equals("")) continue;
                    switch (field) {
                        case "contributions":
                            result.getContributorNames().addAll(parseCsvArray(value));
                            break;
                        case "artist":
                            suggestion.setArtist(value);
                            break;
                        case "title":
                            suggestion.setTitle(value);
                            break;
                        case "date":
                            String dateFormatString = getDateFormat(value);
                            if (dateFormatString != null) {
                                Date parsedDate = null;
                                dateFormat = stringToDateFormat(dateFormatString);
                                try {
                                    parsedDate = parseDate(value, dateFormatString);
                                } catch (ParseException e) {
                                    result.getWarnings().add("Date should be a valid date in the format MM/DD/YYYY, DD-MM-YYYY, MM/YYYY, MM-YYYY, or YYYY.");
                                }
                                dateForValidate = parsedDate;
                                if (isDateInFuture(parsedDate)) {
                                    result.getWarnings().add("Date should not be in the future.");
                                }
                                if (deactivatedDateForValidate != null && deactivatedDateForValidate.before(parsedDate)) {
                                    if ((dateFormat == DateFormat.EXACT_DATE && deactivatedDateFormat == DateFormat.EXACT_DATE) ||
                                            (dateFormat != DateFormat.YEAR && deactivatedDateFormat != DateFormat.YEAR && (deactivatedDateForValidate.getMonth() < parsedDate.getMonth())) ||
                                            (deactivatedDateForValidate.getYear() < parsedDate.getYear())) {
                                        result.getWarnings().add("Created date should not be after un-installed date.");
                                    }
                                }
                                suggestion.setDate(convertDateFormat(value, dateFormatString));
                                suggestion.setDateFormat(dateFormat);
                            } else {
                                result.getWarnings().add("Date should be a valid date in the format MM/DD/YYYY, DD-MM-YYYY, MM/YYYY, MM-YYYY, or YYYY.");
                            }
                            break;
                        case "deactivatedDate":
                            String deactivatedDateFormatString = getDateFormat(value);
                            if (deactivatedDateFormatString != null) {
                                Date parsedDate = null;
                                deactivatedDateFormat = stringToDateFormat(deactivatedDateFormatString);
                                try {
                                    parsedDate = parseDate(value, deactivatedDateFormatString);
                                } catch (ParseException e) {
                                    result.getWarnings().add("Un-installed date should be a valid date in the format MM/DD/YYYY, DD-MM-YYYY, MM/YYYY, MM-YYYY, or YYYY.");
                                }
                                deactivatedDateForValidate = parsedDate;
                                if (isDateInFuture(parsedDate)) {
                                    result.getWarnings().add("Un-installed date should not be in the future.");
                                }
                                if (dateForValidate != null && dateForValidate.after(parsedDate)) {
                                    if ((dateFormat == DateFormat.EXACT_DATE && deactivatedDateFormat == DateFormat.EXACT_DATE) ||
                                            (dateFormat != DateFormat.YEAR && deactivatedDateFormat != DateFormat.YEAR && dateForValidate.getMonth() > parsedDate.getMonth()) ||
                                            (dateForValidate.getYear() > parsedDate.getYear())) {
                                        result.getWarnings().add("Created date should not be after un-installed date.");
                                    }
                                }
                                suggestion.setDeactivatedDate(convertDateFormat(value, deactivatedDateFormatString));
                                suggestion.setDeactivatedDateFormat(deactivatedDateFormat);
                            } else {
                                result.getWarnings().add("Un-installed date should be a valid date in the format MM/DD/YYYY, DD-MM-YYYY, MM/YYYY, MM-YYYY, or YYYY.");
                            }
                            break;
                        case "deactivatedComment":
                            suggestion.setDeactivatedComment(value);
                            break;
                        case "materials":
                            result.getMaterialNames().addAll(parseCsvArray(value));
                            break;
                        case "inscription":
                            suggestion.setInscription(value);
                            break;
                        case "latitude":
                            try {
                                if (value.contains("°")) {
                                    if (!result.getWarnings().contains(coordinatesDMSFormatWarning)) {
                                        result.getWarnings().add(coordinatesDMSFormatWarning);
                                    }
                                } else {
                                    latitude = Double.parseDouble(value);

                                    // Alaska is the furthest north location and its latitude is approximately 71
                                    // The American Samoa is the furthest south location and its latitude is approximately -14
                                    if (latitude > 72 || latitude < -15) {
                                        result.getErrors().add("Latitude is not near the United States");
                                    }
                                    // If not a valid latitude, set it to null because extremely large values can break everything
                                    if (latitude > 90 || latitude < -90) {
                                        latitude = null;
                                    }
                                }
                            } catch (NumberFormatException e) {
                                result.getWarnings().add(latitudeNumberFormatExceptionWarning);
                            } finally {
                                suggestion.setLatitude(latitude);
                            }
                            break;
                        case "longitude":
                            try {
                                if (value.contains("°")) {
                                    if (!result.getWarnings().contains(coordinatesDMSFormatWarning)) {
                                        result.getWarnings().add(coordinatesDMSFormatWarning);
                                    }
                                } else {
                                    longitude = Double.parseDouble(value);

                                    // Guam is the furthest west location and its longitude is approximately 144
                                    // Puerto Rico is the furthest east location and its longitude is approximately -65
                                    if (longitude > -64 && !(longitude < 180 && longitude > 143)) {
                                        result.getErrors().add("Longitude is not near the United States");
                                    }
                                    // If not a valid longitude, set it to null because extremely large values can break everything
                                    if (longitude > 180 || longitude < -180) {
                                        longitude = null;
                                    }
                                }
                            } catch (NumberFormatException e) {
                                result.getWarnings().add(longitudeNumberFormatExceptionWarning);
                            } finally {
                                suggestion.setLongitude(longitude);
                            }
                            break;
                        case "city":
                            suggestion.setCity(value);
                            break;
                        case "state":
                            suggestion.setState(value);
                            break;
                        case "address":
                            suggestion.setAddress(value);
                            break;
                        case "description":
                            suggestion.setDescription(value);
                            break;
                        case "tags":
                            result.getTagNames().addAll(parseCsvArray(value));
                            break;
                        case "references":
                            result.getReferenceUrls().addAll(parseCsvArray(value, true));
                            break;
                        case "is_temporary":
                            suggestion.setIsTemporary(Boolean.valueOf(value));
                            break;
                        case "images":
                            if (zipFile != null) {
                                String[] valueArray = value.split(",");
                                for (String imageValue : valueArray) {
                                    try {
                                        ZipEntry imageZipEntry = zipFile.getEntry(imageValue);
                                        if (imageZipEntry == null) {
                                            result.getWarnings().add("Could not find image " + imageValue + " in .zip file. File may be missing or named incorrectly.");
                                        } else {
                                            try {
                                                File imageFile = ZipFileHelper.convertZipEntryToFile(zipFile, imageZipEntry);
                                                if (imageFile.length() > 5000000) {
                                                    result.getWarnings().add("Image file is too large. Maximum file size is 5MB.");
                                                } else {
                                                    result.getImageFiles().add(imageFile);
                                                }
                                            } catch (IOException e) {
                                                result.getErrors().add("Failed to read image file from .zip");
                                            }
                                        }
                                    } catch (Exception e) {
                                        result.getWarnings().add("Could not find image " + imageValue + " in .zip file. File may be missing or named incorrectly.");
                                    }
                                }
                            } else {
                                result.getWarnings().add("Cannot upload images with a .csv file. You must package your .csv and your images into a .zip file and upload it.");
                            }
                            break;
                        case "imageReferenceUrls":
                            if (zipFile != null) {
                                result.getImageReferenceUrls().addAll(parseCsvArray(value, true));
                            } else {
                                result.getWarnings().add("Cannot add image reference URLs without images");
                            }
                            break;
                        case "imageCaptions":
                            if (zipFile != null) {
                                result.getImageCaptions().addAll(parseCsvArray(value));
                            } else {
                                result.getWarnings().add("Cannot add image captions without images.");
                            }
                            break;
<<<<<<< HEAD
                        case "photoSphereImages":
                            List<String> photoSphereImages = parseCsvArray(value, true);
                            for (int photoSphereI = 0; photoSphereI < photoSphereImages.size(); photoSphereI++) {
                                String photoSphereImage = photoSphereImages.get(photoSphereI);
                                Pattern srcPattern = Pattern.compile("src=\"([^\"]+)\"");
                                Matcher m = srcPattern.matcher(photoSphereImage);
                                try{
                                    String photoSphereSrc = "";
                                    while (m.find()) {
                                        photoSphereSrc = m.group(1);
                                    }
                                    photoSphereImages.set(photoSphereI, photoSphereSrc);
                                } catch (Exception e) {
                                    result.getErrors().add("Failed to extract source URL from 360 image HTML. Please make sure it is properly formatted.");
                                }
                            }
                            result.getPhotoSphereImages().addAll(photoSphereImages);
                            break;
                        case "photoSphereImageReferenceUrls":
                            result.getPhotoSphereImageReferenceUrls().addAll(parseCsvArray(value, true));
                            break;
                        case "photoSphereImageCaptions":
                            result.getPhotoSphereImageCaptions().addAll(parseCsvArray(value));
=======
                        default:
                            if (i == 0) {
                                suggestion.setTitle(value);
                            }
>>>>>>> 6d29fe43
                            break;
                    }
                }

                if ((suggestion.getDeactivatedDate() == null || suggestion.getDeactivatedDate().isEmpty()) &&
                        (suggestion.getDeactivatedYear() == null || suggestion.getDeactivatedYear().isEmpty()) &&
                        (suggestion.getDeactivatedComment() != null && !suggestion.getDeactivatedComment().isEmpty())) {
                    suggestion.setDeactivatedComment(null);
                    result.getWarnings().add("Un-installed date is required in order to have a un-installed comment");
                }
            } catch (Exception e) {
                result.getErrors().add("Unknown error. Please check that this row is formatted properly.");
            }

            result.setMonumentSuggestion(suggestion);
            result.validate();
            results.add(result);
        }
        return results;
    }

    /**
     * Determine if the specified value can be parsed into a valid Date
     * Dates must be in one of the following formats: dd-MM-yyyy, MM/dd/yyyy, MM-yyyy, MM/yyyy, yyyy
     * Any other format is considered invalid
     * @param value - String to determine if it can be parsed into a valid Date
     * @return - String date format if valid, null otherwise
     */
    private static String getDateFormat(String value) {
        if (value.toLowerCase().matches("^\\d{1,2}/\\d{1,2}/\\d{4}$")) {
            return "MM/dd/yyyy";
        } else if (value.toLowerCase().matches("^\\d{1,2}/\\d{4}$")) {
            return "MM/yyyy";
        } else if (value.toLowerCase().matches("^\\d{1,2}-\\d{1,2}-\\d{4}$")) {
            return "dd-MM-yyyy";
        } else if (value.toLowerCase().matches("^\\d{1,2}-\\d{4}$")) {
            return "MM-yyyy";
        } else if (value.toLowerCase().matches("^\\d{4}$")) {
            return "yyyy";
        } else {
            return null;
        }
    }

    /**
     * Actually parse the specified value into a Date
     * Dates must be in the following format: dd-MM-yyyy
     * If the day and month are unknown, then the date can also be in yyyy format
     * Any other format is considered invalid
     * @param value - String to parse into a Date
     * @return Date - Date object created from parsing the specified value
     * @throws DateTimeParseException - If the specified value can not be parsed into a Date
     */
    private static Date parseDate(String value, String dateFormatString) throws DateTimeParseException, ParseException {
        SimpleDateFormat dateFormat = new SimpleDateFormat(dateFormatString);
        return dateFormat.parse(value);
    }

    /**
     * Converts date from dd-mm-yyyy to yyyy-mm-dd
     * @param jsonDate - String date to convert
     * @return String - converted date
     */
    public static String convertDateFormat(String jsonDate, String oldDateFormatString) {
        if (isNullOrEmpty(jsonDate)) {
            return null;
        }

        SimpleDateFormat oldDateFormat = new SimpleDateFormat(oldDateFormatString);
        SimpleDateFormat newDateFormat = new SimpleDateFormat("yyyy-MM-dd'T'HH:mm:ss");

        try {
            Date date = oldDateFormat.parse(jsonDate);
            return newDateFormat.format(date);
        } catch (ParseException e) {
            return jsonDate;
        }
    }

    public static DateFormat stringToDateFormat(String dateFormatString) {
        switch (dateFormatString) {
            case "MM/dd/yyyy":
            case "dd-MM-yyyy":
                return DateFormat.EXACT_DATE;
            case "MM/yyyy":
            case "MM-yyyy":
                return DateFormat.MONTH_YEAR;
            case "yyyy": return DateFormat.YEAR;
            default: return null;
        }
    }

    /**
     * Determine if the specified date is in the future
     * @param date - Date object to determine if it is in the future
     * @return - True if the specified date is in the future, False otherwise
     */
    private static boolean isDateInFuture(Date date) {
        if (date != null) {
            Date currentDate = new Date();
            return date.after(currentDate);
        }

        return false;
    }

    private static List<String> parseCsvArray(String value) {
        return parseCsvArray(value, false);
    }

    private static List<String> parseCsvArray(String value, boolean isUrl) {
        // Split on commas in-case there are more than one Tag in the column
        String[] valueArray = value.split(",");

        List<String> names = new ArrayList<>();

        for (String arrayValue : valueArray) {
            String name = arrayValue;
            if (!isUrl) {
                name = cleanTagName(arrayValue);
            }
            if (name == null || name.equals("")) continue;
            names.add(name);
        }
        return names;
    }

    /**
     * Cleans a CSV Tag name
     * Removes any whitespace and capitalizes the first letter to attempt to avoid duplicates
     * @param tagName - String of the CSV Tag name to clean
     * @return String - The cleaned Tag name
     */
    public static String cleanTagName(String tagName) {
        if (tagName == null) {
            return null;
        }

        if (tagName.isEmpty()) {
            return "";
        }

        tagName = tagName.strip();
        if (tagName.length() > 0) {
            return tagName.substring(0, 1).toUpperCase() + tagName.substring(1);
        }
        return null;
    }

    /**
     * Parse a specified CsvMonumentConverterResult into a complete CreateMonumentSuggestion
     * @param result - CsvMonumentConverterResult class to parse
     * @param gson - Gson object used to convert object to JSON
     * @return CreateMonumentSuggestion - CreateMonumentSuggestion object created from the specified
     * CsvMonumentConverterResult
     */
    public static CreateMonumentSuggestion parseCsvMonumentConverterResult(CsvMonumentConverterResult result, Gson gson) {
        if (result == null || result.getMonumentSuggestion() == null || gson == null) {
            return null;
        }

        CreateMonumentSuggestion suggestion = result.getMonumentSuggestion();

        if (result.getContributorNames() != null && result.getContributorNames().size() > 0) {
            suggestion.setContributionsJson(gson.toJson(result.getContributorNames()));
        }
        if (result.getReferenceUrls() != null && result.getReferenceUrls().size() > 0) {
            suggestion.setReferencesJson(gson.toJson(result.getReferenceUrls()));
        }
        if (result.getTagNames() != null && result.getTagNames().size() > 0) {
            suggestion.setTagsJson(gson.toJson(result.getTagNames()));
        }
        if (result.getMaterialNames() != null && result.getMaterialNames().size() > 0) {
            suggestion.setMaterialsJson(gson.toJson(result.getMaterialNames()));
        }
        if (result.getImageReferenceUrls() != null && result.getImageReferenceUrls().size() > 0) {
            suggestion.setImageReferenceUrlsJson(gson.toJson(result.getImageReferenceUrls()));
        }
        if (result.getImageCaptions() != null && result.getImageCaptions().size() > 0) {
            suggestion.setImageCaptionsJson(gson.toJson(result.getImageCaptions()));
        }
        if (result.getPhotoSphereImages() != null && result.getPhotoSphereImages().size() > 0) {
            suggestion.setPhotoSphereImagesJson(gson.toJson(result.getPhotoSphereImages()));
        }
        if (result.getPhotoSphereImageReferenceUrls() != null && result.getPhotoSphereImageReferenceUrls().size() > 0) {
            suggestion.setPhotoSphereImageReferenceUrlsJson(gson.toJson(result.getPhotoSphereImageReferenceUrls()));
        }
        if (result.getPhotoSphereImageCaptions() != null && result.getPhotoSphereImageCaptions().size() > 0) {
            suggestion.setPhotoSphereImageCaptionsJson(gson.toJson(result.getPhotoSphereImageCaptions()));
        }

        return suggestion;
    }
}<|MERGE_RESOLUTION|>--- conflicted
+++ resolved
@@ -248,7 +248,6 @@
                                 result.getWarnings().add("Cannot add image captions without images.");
                             }
                             break;
-<<<<<<< HEAD
                         case "photoSphereImages":
                             List<String> photoSphereImages = parseCsvArray(value, true);
                             for (int photoSphereI = 0; photoSphereI < photoSphereImages.size(); photoSphereI++) {
@@ -272,12 +271,10 @@
                             break;
                         case "photoSphereImageCaptions":
                             result.getPhotoSphereImageCaptions().addAll(parseCsvArray(value));
-=======
                         default:
                             if (i == 0) {
                                 suggestion.setTitle(value);
                             }
->>>>>>> 6d29fe43
                             break;
                     }
                 }
