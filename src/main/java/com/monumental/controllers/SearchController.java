package com.monumental.controllers;

import com.monumental.exceptions.ResourceNotFoundException;
import com.monumental.exceptions.UnauthorizedException;
import com.monumental.models.Monument;
import com.monumental.models.Tag;
import com.monumental.models.User;
import com.monumental.models.suggestions.BulkCreateMonumentSuggestion;
import com.monumental.models.suggestions.CreateMonumentSuggestion;
import com.monumental.models.suggestions.UpdateMonumentSuggestion;
import com.monumental.repositories.MonumentRepository;
import com.monumental.security.Authentication;
import com.monumental.security.Authorization;
import com.monumental.security.Role;
import com.monumental.services.MonumentService;
import com.monumental.services.TagService;
import com.monumental.services.UserService;
import com.monumental.services.suggestions.BulkCreateSuggestionService;
import com.monumental.services.suggestions.CreateSuggestionService;
import com.monumental.services.suggestions.UpdateSuggestionService;
import com.monumental.util.string.StringHelper;
import org.springframework.beans.factory.annotation.Autowired;
import org.springframework.http.HttpStatus;
import org.springframework.security.access.AccessDeniedException;
import org.springframework.security.access.prepost.PreAuthorize;
import org.springframework.web.bind.annotation.GetMapping;
import org.springframework.web.bind.annotation.PathVariable;
import org.springframework.web.bind.annotation.RequestParam;
import org.springframework.web.bind.annotation.RestController;
import org.springframework.web.server.ResponseStatusException;

import java.util.ArrayList;
import java.util.Date;
import java.util.List;
import java.util.Optional;

@RestController
public class SearchController {

    @Autowired
    private MonumentService monumentService;

    @Autowired
    private TagService tagService;

    @Autowired
    private UserService userService;

    @Autowired
    private CreateSuggestionService createSuggestionService;

    @Autowired
    private UpdateSuggestionService updateSuggestionService;

    @Autowired
    private BulkCreateSuggestionService bulkCreateSuggestionService;

    @Autowired
    private MonumentRepository monumentRepository;

    /**
     * This function lets you search Monuments via a few different request parameters
     * Ex: GET http://localhost:8080/api/search/monuments/?q=Memorial&limit=25&page=1
     * Ex: GET http://locahose:8080/api/search/monuments/?lat=37.383762&lon=-109.072473&distance=20
     * @param searchQuery - The search query string
     * @param page - The Monument results page number
     * @param limit - The maximum number of Monument results
     * @param latitude - The latitude of the comparison point
     * @param longitude - The longitude of the comparison point
     * @param distance - The distance from the comparison point to search in, units of miles
     * @param sortType - The way in which to sort the results by
     * @param onlyActive - If true, only active monuments will be searched. If false, both inactive and active will be searched
     * @return List<Monument> - Matching Monuments based on the search criteria
     * @throws AccessDeniedException - If trying to search for inactive monuments without being a partner or above
     * @throws UnauthorizedException - If trying to search for inactive monuments and not logged in
     */
    @GetMapping("/api/search/monuments")
    public List<Monument> searchMonuments(@RequestParam(required = false, value = "q") String searchQuery,
                                          @RequestParam(required = false, defaultValue = "1") String page,
                                          @RequestParam(required = false, defaultValue = "25") String limit,
                                          @RequestParam(required = false, value = "lat") Double latitude,
                                          @RequestParam(required = false, value = "lon") Double longitude,
                                          @RequestParam(required = false, value = "d", defaultValue = "25.0") Double distance,
                                          @RequestParam(required = false, value = "state") String state,
                                          @RequestParam(required = false) List<String> tags,
                                          @RequestParam(required = false) List<String> materials,
                                          @RequestParam(required = false, value = "sort", defaultValue = "relevance") String sortType,
                                          @RequestParam(required = false) String start,
                                          @RequestParam(required = false) String end,
                                          @RequestParam(required = false) Integer decade,
                                          @RequestParam(required = false, defaultValue = "true") Boolean onlyActive,
                                          @RequestParam(required = false) Integer activeStart,
                                          @RequestParam(required = false) Integer activeEnd,
                                          @RequestParam(required = false, defaultValue = "false") Boolean hideTemporary,
                                          @RequestParam(value = "cascade", defaultValue = "false") Boolean cascade)
            throws UnauthorizedException, AccessDeniedException {
        if (!onlyActive) {
            this.userService.requireUserIsInRoles(Role.PARTNER_OR_ABOVE);
        }
        Date startDate = StringHelper.parseNullableDate(start);
        Date endDate = StringHelper.parseNullableDate(end);
        List<Monument> monuments = this.monumentService.search(
                searchQuery, page, limit, 0.1, latitude, longitude, distance, state, tags, materials,
                MonumentService.SortType.valueOf(sortType.toUpperCase()),
                startDate, endDate, decade, onlyActive, activeStart, activeEnd, hideTemporary
        );

        if (cascade) {
            monuments.forEach(favorite -> this.monumentService.initializeAllLazyLoadedCollections(monuments));
        }

        return monuments;
    }

    /**
     * @return Total number of results for a Monument search
     */
    @GetMapping("/api/search/monuments/count")
    public Integer countMonumentSearch(@RequestParam(required = false, value = "q") String searchQuery,
                                       @RequestParam(required = false, value = "lat") Double latitude,
                                       @RequestParam(required = false, value = "lon") Double longitude,
                                       @RequestParam(required = false, value = "d", defaultValue = "25.0") Double distance,
                                       @RequestParam(required = false) String state,
                                       @RequestParam(required = false) List<String> tags,
                                       @RequestParam(required = false) List<String> materials,
                                       @RequestParam(required = false) String start,
                                       @RequestParam(required = false) String end,
                                       @RequestParam(required = false) Integer decade,
                                       @RequestParam(required = false, defaultValue = "true") Boolean onlyActive,
                                       @RequestParam(required = false) Integer activeStart,
                                       @RequestParam(required = false) Integer activeEnd,
                                       @RequestParam(required = false, defaultValue = "false") Boolean hideTemporary)
            throws UnauthorizedException, AccessDeniedException {
        if (!onlyActive) {
            this.userService.requireUserIsInRoles(Role.PARTNER_OR_ABOVE);
        }
        Date startDate = StringHelper.parseNullableDate(start);
        Date endDate = StringHelper.parseNullableDate(end); 

        return this.monumentService.countSearchResults(
            searchQuery, latitude, longitude, distance, state, tags, materials,
            startDate, endDate, decade, onlyActive, activeStart, activeEnd, hideTemporary
        );
    }

    @GetMapping("/api/search/tags")
    public List<Tag> searchTags(@RequestParam(required = false, value = "q") String searchQuery,
                                @RequestParam(required = false, value = "materials") Boolean isMaterial) {
        return this.tagService.search(searchQuery, isMaterial);
    }

    @GetMapping("/api/search/duplicates")
    @PreAuthorize(Authentication.isAuthenticated)
    public List<Monument> searchDuplicates(@RequestParam(value = "title") String title,
                                           @RequestParam(required = false, value = "lat") Double latitude,
                                           @RequestParam(required = false, value = "lon") Double longitude,
                                           @RequestParam(required = false, value = "address") String address,
                                           @RequestParam(required = false, defaultValue = "true") Boolean onlyActive)
            throws UnauthorizedException, AccessDeniedException {
        if (!onlyActive) {
            this.userService.requireUserIsInRoles(Role.PARTNER_OR_ABOVE);
        }
        if (latitude == null && longitude == null && address == null) {
            throw new ResponseStatusException(HttpStatus.BAD_REQUEST, "Latitude AND longitude OR address is required");
        }
        return this.monumentService.findDuplicateMonuments(title, latitude, longitude, address, onlyActive);
    }

    /**
     * This function lets you search Users via a few different request parameters
     * @param name - The user name search query string
     * @param email - The user email search query string
     * @param role - The user role to filter by
     * @param page - The User results page number
     * @param limit - The maximum number of User results
     * @return List<User> - Matching Users based on the search criteria
     */
    @GetMapping("/api/search/users")
    @PreAuthorize(Authorization.isAdmin)
    public List<User> searchUsers(@RequestParam(required = false) String name,
                                  @RequestParam(required = false) String email,
                                  @RequestParam(required = false) String role,
                                  @RequestParam(required = false, defaultValue = "1") String page,
                                  @RequestParam(required = false, defaultValue = "25") String limit) {
        return this.userService.search(name, email, role, page, limit);
    }

    /**
     * @return Total number of results for a User search
     */
    @GetMapping("/api/search/users/count")
    @PreAuthorize(Authorization.isAdmin)
    public Integer countUsersSearch(@RequestParam(required = false) String name,
                                    @RequestParam(required = false) String email,
                                    @RequestParam(required = false) String role) {
        return this.userService.countSearchResults(name, email, role);
    }

    /**
     * Search CreateMonumentSuggestions via various request parameters
     * @param searchQuery - Search query String to use to search created by Users by name and email
     * @param isApproved - True to filter the CreateMonumentSuggestions to only approved ones, False otherwise
     * @param isRejected - True to filter the CreateMonumentSuggestions to only rejected ones, False otherwise
     * @param page - The CreateMonumentSuggestions results page number
     * @param limit - The maximum number of CreateMonumentSuggestion results
     * @return List<CreateMonumentSuggestion> - Matching CreateMonumentSuggestions based on the search criteria
     */
    @GetMapping("/api/search/suggestions/create")
    @PreAuthorize(Authorization.isResearcherOrAbove)
    public List<CreateMonumentSuggestion> searchCreateSuggestions(@RequestParam(required = false, value = "q") String searchQuery,
                                                                  @RequestParam(required = false, value  = "approved") boolean isApproved,
                                                                  @RequestParam(required = false, value = "rejected") boolean isRejected,
                                                                  @RequestParam(required = false, defaultValue = "1") String page,
                                                                  @RequestParam(required = false, defaultValue = "25") String limit) {
        return this.createSuggestionService.search(searchQuery, isApproved, isRejected, page, limit);
    }

    /**
     * @return - Total number of results for a CreateMonumentSuggestion search
     */
    @GetMapping("/api/search/suggestions/create/count")
    @PreAuthorize(Authorization.isResearcherOrAbove)
    public Integer countCreateSuggestionsSearch(@RequestParam(required = false, value = "q") String searchQuery,
                                                @RequestParam(required = false, value = "approved") boolean isApproved,
                                                @RequestParam(required = false, value = "rejected") boolean isRejected) {
        return this.createSuggestionService.countSearchResults(searchQuery, isApproved, isRejected);
    }

    /**
     * Search UpdateMonumentSuggestions via various request parameters
     * @param searchQuery - Search query String to use to search created by Users by name and email
     * @param isApproved - True to filter the UpdateMonumentSuggestions to only approved ones, False otherwise
     * @param isRejected - True to filter the UpdateMonumentSuggestions to only rejected ones, False otherwise
     * @param page - The UpdateMonumentSuggestion results page number
     * @param limit - The maximum number of UpdateMonumentSuggestion results
     * @return List<UpdateMonumentSuggestion> - Matching UpdateMonumentSuggestions based on the search criteria
     */
    @GetMapping("/api/search/suggestions/update")
    @PreAuthorize(Authorization.isResearcherOrAbove)
    public List<UpdateMonumentSuggestion> searchUpdateSuggestions(@RequestParam(required = false, value = "q") String searchQuery,
                                                                  @RequestParam(required = false, value  = "approved") boolean isApproved,
                                                                  @RequestParam(required = false, value = "rejected") boolean isRejected,
                                                                  @RequestParam(required = false, defaultValue = "1") String page,
                                                                  @RequestParam(required = false, defaultValue = "25") String limit) {
        return this.updateSuggestionService.search(searchQuery, isApproved, isRejected, page, limit);
    }

    /**
     * @return - Total number of results for an UpdateMonumentSuggestion search
     */
    @GetMapping("/api/search/suggestions/update/count")
    @PreAuthorize(Authorization.isResearcherOrAbove)
    public Integer countUpdateSuggestionsSearch(@RequestParam(required = false, value = "q") String searchQuery,
                                                @RequestParam(required = false, value = "approved") boolean isApproved,
                                                @RequestParam(required = false, value = "rejected") boolean isRejected) {
        return this.updateSuggestionService.countSearchResults(searchQuery, isApproved, isRejected);
    }

    /**
     * Search BulkCreateMonumentSuggestions via various request parameters
     * @param searchQuery - Search query String to use to search created by Users by name and email
     * @param isApproved - True to filter the BulkCreateMonumentSuggestions to only approved ones, False otherwise
     * @param isRejected - True to filter the BulkCreateMonumentSuggestions to only rejected ones, False otherwise
     * @param page - The BulkCreateMonumentSuggestions results page number
     * @param limit - The maximum number of BulkCreateMonumentSuggestion results
     * @return List<BulkCreateMonumentSuggestion> - Matching BulkCreateMonumentSuggestions based on the search criteria
     */
    @GetMapping("/api/search/suggestions/bulk")
    @PreAuthorize(Authorization.isResearcherOrAbove)
    public List<BulkCreateMonumentSuggestion> searchBulkCreateSuggestions(@RequestParam(required = false, value = "q") String searchQuery,
                                                                          @RequestParam(required = false, value  = "approved") boolean isApproved,
                                                                          @RequestParam(required = false, value = "rejected") boolean isRejected,
                                                                          @RequestParam(required = false, defaultValue = "1") String page,
                                                                          @RequestParam(required = false, defaultValue = "25") String limit) {
        return this.bulkCreateSuggestionService.search(searchQuery, isApproved, isRejected, page, limit);
    }

    /**
     * @return - Total number of results for a BulkCreateMonumentSuggestion search
     */
    @GetMapping("/api/search/suggestions/bulk/count")
    @PreAuthorize(Authorization.isResearcherOrAbove)
    public Integer countBulkCreateSuggestionsSearch(@RequestParam(required = false, value = "q") String searchQuery,
                                                    @RequestParam(required = false, value = "approved") boolean isApproved,
                                                    @RequestParam(required = false, value = "rejected") boolean isRejected) {
        return this.bulkCreateSuggestionService.countSearchResults(searchQuery, isApproved, isRejected);
    }

    /**
     * Get the total number of pending MonumentSuggestions
     * @return Integer for the total number of pending MonumentSuggestions
     */
    @GetMapping("/api/search/suggestions/pending")
    @PreAuthorize(Authorization.isResearcherOrAbove)
    public Integer countPendingSuggestions() {
        return this.createSuggestionService.countSearchResults(null, false, false) +
                this.updateSuggestionService.countSearchResults(null, false, false) +
                this.bulkCreateSuggestionService.countSearchResults(null, false, false);
    }

    /**
     * Get all of the pending UpdateMonumentSuggestions for the Monument with the specified monumentId, if it exists
     * @param monumentId - Integer ID of the Monument to get the other pending UpdateMonumentSuggestions for
     * @return List<UpdateMonumentSuggestion> - List of pending UpdateMonumentSuggestions for the Monument with the
     * specified monumentId, if it exists
     * @throws ResourceNotFoundException - If the Monument with the specified monumentId does not exist
     */
    @GetMapping("/api/search/suggestions/update/pending/{id}")
    @PreAuthorize(Authorization.isResearcherOrAbove)
    public List<UpdateMonumentSuggestion> getPendingUpdateSuggestionsForMonument(@PathVariable("id") Integer monumentId)
            throws ResourceNotFoundException {
        Optional<Monument> optional = this.monumentRepository.findById(monumentId);
        if (optional.isEmpty()) {
            throw new ResourceNotFoundException("The requested Monument or Memorial does not exist");
        }

        return this.updateSuggestionService.getPendingSuggestionsForMonument(monumentId);
    }

    /**
     * Get all of the Monuments created by a user id
<<<<<<< HEAD
     * @param name - a user's id
=======
     * @param id - a user's id
>>>>>>> 89a403d9
     * @return List<Monument> - List of all of the Monuments
     * @throws UnauthorizedException - If trying to get inactive monuments and not logged in
     */
    @GetMapping("/api/search/user/monument")
    @PreAuthorize(Authorization.isAdmin)
<<<<<<< HEAD
    public List<Monument> getAllMonumentsByCreatedByName(@RequestParam(required = false) String name,
=======
    public List<Monument> getAllMonumentsByCreatedById(@RequestParam(required = false) String name,
>>>>>>> 89a403d9
                                                       @RequestParam(required = false, defaultValue = "1") String page,
                                                       @RequestParam(required = false, defaultValue = "25") String limit) {
        List<Monument> foundMonuments = new ArrayList<Monument>();
        List<User> foundUsers = this.userService.search(name, null, null, page, limit);
        for (User user: foundUsers) {
            foundMonuments.addAll(this.monumentRepository.findAllByCreatedById(user.getId()));
        }
<<<<<<< HEAD
        if (foundMonuments.size() > Integer.parseInt(limit)) {
            return foundMonuments.subList(0, Integer.parseInt(limit));
        }
        return foundMonuments;
    }
    
    /**
     * Get all the monuments created by a particular user id
     * @param id - the target user's ID
     * @return List<Monument> - List of all monuments created by that user id
     * @throws UnauthorizedException - If trying to get inactive monuments and not logged in
     */
    @GetMapping("api/search/user/monumentsById")
    @PreAuthorize(Authorization.isAdmin)
    public List<Monument> getAllMonumentsByCreatedById(@RequestParam(required = false) int id){
        List<Monument> foundMonuments = new ArrayList<Monument>();
        foundMonuments.addAll(this.monumentRepository.findAllByCreatedById(id));
=======
>>>>>>> 89a403d9
        return foundMonuments;
    }
}<|MERGE_RESOLUTION|>--- conflicted
+++ resolved
@@ -318,22 +318,14 @@
     }
 
     /**
-     * Get all of the Monuments created by a user id
-<<<<<<< HEAD
-     * @param name - a user's id
-=======
-     * @param id - a user's id
->>>>>>> 89a403d9
+     * Get all of the Monuments created by name
+     * @param name - a user's name
      * @return List<Monument> - List of all of the Monuments
      * @throws UnauthorizedException - If trying to get inactive monuments and not logged in
      */
     @GetMapping("/api/search/user/monument")
     @PreAuthorize(Authorization.isAdmin)
-<<<<<<< HEAD
     public List<Monument> getAllMonumentsByCreatedByName(@RequestParam(required = false) String name,
-=======
-    public List<Monument> getAllMonumentsByCreatedById(@RequestParam(required = false) String name,
->>>>>>> 89a403d9
                                                        @RequestParam(required = false, defaultValue = "1") String page,
                                                        @RequestParam(required = false, defaultValue = "25") String limit) {
         List<Monument> foundMonuments = new ArrayList<Monument>();
@@ -341,7 +333,6 @@
         for (User user: foundUsers) {
             foundMonuments.addAll(this.monumentRepository.findAllByCreatedById(user.getId()));
         }
-<<<<<<< HEAD
         if (foundMonuments.size() > Integer.parseInt(limit)) {
             return foundMonuments.subList(0, Integer.parseInt(limit));
         }
@@ -359,8 +350,6 @@
     public List<Monument> getAllMonumentsByCreatedById(@RequestParam(required = false) int id){
         List<Monument> foundMonuments = new ArrayList<Monument>();
         foundMonuments.addAll(this.monumentRepository.findAllByCreatedById(id));
-=======
->>>>>>> 89a403d9
         return foundMonuments;
     }
 }