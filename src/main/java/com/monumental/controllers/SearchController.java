package com.monumental.controllers;

import com.monumental.models.Monument;
import com.monumental.services.MonumentService;
import org.springframework.beans.factory.annotation.Autowired;
import org.springframework.web.bind.annotation.GetMapping;
import org.springframework.web.bind.annotation.RequestParam;
import org.springframework.web.bind.annotation.RestController;

import java.util.List;

@RestController
public class SearchController {

    @Autowired
    private MonumentService monumentService;

    /**
     * This function lets you search Monuments via a few different request parameters
     * Ex: GET http://localhost:8080/api/search?q=Memorial&limit=25&page=1
     * Ex: GET http://locahose:8080/api/search?lat=37.383762&lon=-109.072473&distance=20
     * @param searchQuery - The search query string
     * @param page - The Monument results page number
     * @param limit - The maximum number of Monument results
     * @param latitude - The latitude of the comparison point
     * @param longitude - The longitude of the comparison point
     * @param distance - The distance from the comparison point to search in, units of miles
     * @return            Matching Monuments based on their title, artist or location
     */
    @GetMapping("/api/search")
    public List<Monument> searchMonuments(@RequestParam(required = false, value = "q") String searchQuery,
                                          @RequestParam(required = false, defaultValue = "1") String page,
                                          @RequestParam(required = false, defaultValue = "25") String limit,
                                          @RequestParam(required = false, value = "lat") String latitude,
                                          @RequestParam(required = false, value = "lon") String longitude,
                                          @RequestParam(required = false, value = "d", defaultValue = "25") String distance) {
        return monumentService.search(searchQuery, page, limit, latitude, longitude, distance);
    }

    /**
     * @return Total number of results for a Monument search
     */
    @GetMapping("/api/search/count")
<<<<<<< HEAD
    public Integer countMonumentSearch(@RequestParam(required = false, value = "q") String searchQuery) {
        try {
            return monumentService.countSearchResults(searchQuery);
        } catch (Exception e) {
            e.printStackTrace();
            throw e;
        }
=======
    public Integer countMonumentSearch(@RequestParam(required = false, value = "q") String searchQuery,
                                       @RequestParam(required = false, value = "lat") String latitude,
                                       @RequestParam(required = false, value = "lon") String longitude,
                                       @RequestParam(required = false, value = "d", defaultValue = "25") String distance) {
        return monumentService.countSearchResults(searchQuery, latitude, longitude, distance);
>>>>>>> 0c548b6d
    }
}<|MERGE_RESOLUTION|>--- conflicted
+++ resolved
@@ -41,20 +41,10 @@
      * @return Total number of results for a Monument search
      */
     @GetMapping("/api/search/count")
-<<<<<<< HEAD
-    public Integer countMonumentSearch(@RequestParam(required = false, value = "q") String searchQuery) {
-        try {
-            return monumentService.countSearchResults(searchQuery);
-        } catch (Exception e) {
-            e.printStackTrace();
-            throw e;
-        }
-=======
     public Integer countMonumentSearch(@RequestParam(required = false, value = "q") String searchQuery,
                                        @RequestParam(required = false, value = "lat") String latitude,
                                        @RequestParam(required = false, value = "lon") String longitude,
                                        @RequestParam(required = false, value = "d", defaultValue = "25") String distance) {
         return monumentService.countSearchResults(searchQuery, latitude, longitude, distance);
->>>>>>> 0c548b6d
     }
 }