package com.monumental.controllers;

import com.monumental.controllers.helpers.BulkCreateMonumentRequest;
import com.monumental.controllers.helpers.CreateMonumentRequest;
import com.monumental.controllers.helpers.MonumentAboutPageStatistics;
import com.monumental.controllers.helpers.UpdateMonumentRequest;
import com.monumental.exceptions.InvalidZipException;
import com.monumental.exceptions.ResourceNotFoundException;
import com.monumental.models.Monument;
import com.monumental.repositories.MonumentRepository;
import com.monumental.security.Authentication;
import com.monumental.security.Authorization;
import com.monumental.services.AsyncJobService;
import com.monumental.services.MonumentService;
import com.monumental.util.async.AsyncJob;
import com.monumental.util.csvparsing.CsvMonumentConverterResult;
import com.monumental.util.csvparsing.MonumentBulkValidationResult;
import org.hibernate.Hibernate;
import org.springframework.beans.factory.annotation.Autowired;
import org.springframework.security.access.prepost.PreAuthorize;
import org.springframework.web.bind.annotation.*;

import javax.transaction.Transactional;
import java.io.IOException;
import java.util.ArrayList;
import java.util.List;
import java.util.Optional;
import java.util.concurrent.ExecutionException;

@RestController
public class MonumentController {

    @Autowired
    private MonumentRepository monumentRepository;

    @Autowired
    private AsyncJobService asyncJobService;

    @Autowired
    private MonumentService monumentService;

    /**
     * Create a new Monument based on the specified CreateMonumentRequest
     * @param monumentRequest - CreateMonumentRequest containing the attributes to use to create the Monument
     * @return Monument - The created Monument
     */
    @PostMapping("/api/monument")
<<<<<<< HEAD
    @PreAuthorize(Authentication.isAuthenticated)
=======
    @Transactional
>>>>>>> c3d24cf9
    public Monument createMonument(@RequestBody CreateMonumentRequest monumentRequest) {
        return this.monumentService.createMonument(monumentRequest);
    }

    /**
     * Get a Monument with the specified ID, if it exists
     * @param id - ID of the Monument to get
     * @param cascade - If true, loads all of the lazy-loaded collections associated with the Monument
     * @return Monument - The Monument with the specified ID, if it exists
     * @throws ResourceNotFoundException - If a Monument with the specified ID does not exist
     */
    @GetMapping("/api/monument/{id}")
    public Monument getMonument(@PathVariable("id") Integer id,
                                @RequestParam(value = "cascade", defaultValue = "false") Boolean cascade)
            throws ResourceNotFoundException {
        Optional<Monument> optional = this.monumentRepository.findById(id);
        if (optional.isEmpty()) throw new ResourceNotFoundException("The requested Monument or Memorial does not exist");
        Monument monument = optional.get();

        if (cascade) {
            this.monumentService.initializeAllLazyLoadedCollections(monument);
        }
        return monument;
    }

    /**
     * Get all of the Monuments
     * @return List<Monument> - List of all of the Monuments
     */
    @GetMapping("/api/monuments")
    public List<Monument> getAllMonuments() {
        return this.monumentRepository.findAll();
    }

    /**
     * Update an existing Monument with the specified ID to have the specified attributes
     * @param id - ID of the Monument to update
     * @param newMonument - UpdateMonumentRequest containing the new attributes for the Monument
     * @return Monument - The updated Monument
     */
    @PutMapping("/api/monument/{id}")
    @PreAuthorize(Authentication.isAuthenticated)
    public Monument updateMonument(@PathVariable("id") Integer id, @RequestBody UpdateMonumentRequest newMonument) {
        return this.monumentService.updateMonument(id, newMonument);
    }

    @GetMapping("/api/monuments/related")
    public List<Monument> getRelatedMonumentsByTags(@RequestParam List<String> tags,
                                                    @RequestParam Integer monumentId,
                                                    @RequestParam(required = false, defaultValue = "10") Integer limit) {
        List<Monument> monuments = this.monumentService.getRelatedMonumentsByTags(tags, monumentId, limit);
        for (Monument monument : monuments) {
            Hibernate.initialize(monument.getImages());
            Hibernate.initialize(monument.getMonumentTags());
        }
        return monuments;
    }

    /**
     * Validate which rows in the specified .csv (or .csv within .zip) file are valid
     * @param request - Contains the field mapping and the file to process
     * @return BulkCreateResult - Object representing the results of the Bulk Monument Validate operation
     */
    @PostMapping("/api/monument/bulk/validate")
    @PreAuthorize(Authorization.isPartnerOrResearcher)
    public MonumentBulkValidationResult validateMonumentCSV(@ModelAttribute BulkCreateMonumentRequest request) {
        try {
            BulkCreateMonumentRequest.ParseResult parseResult = request.parse(this.monumentService);
            return this.monumentService.validateMonumentCSV(parseResult.csvContents, parseResult.mapping, parseResult.zipFile);
        } catch (InvalidZipException | IOException e) {
            MonumentBulkValidationResult result = new MonumentBulkValidationResult();
            result.setError(e.getMessage());
            return result;
        }
    }

    /**
     * Start the job to create monuments from csv or zip
     * @param request - Contains the field mapping and the file to process
     * @return AsyncJob - Object containing the Id of the job created and the current value of the Future object
     */
    @PostMapping("/api/monument/bulk/create/start")
    @PreAuthorize(Authorization.isPartnerOrResearcher)
    public AsyncJob startBulkCreateMonumentJob(@ModelAttribute BulkCreateMonumentRequest request) throws IOException {
        BulkCreateMonumentRequest.ParseResult parseResult = request.parse(this.monumentService);

        MonumentBulkValidationResult validationResult = this.monumentService.validateMonumentCSV(
                parseResult.csvContents, parseResult.mapping, parseResult.zipFile
        );

        /* TODO: This is not a particularly easy way of creating AsyncJobs, I can't think of a way to abstract
         * it away currently because the AsyncJob must be passed to the CompletableFuture method, and the CompletableFuture
         * must be passed to the AsyncJob, making it difficult to do so dynamically
         */
        AsyncJob job = this.asyncJobService.createJob();
        job.setFuture(this.monumentService.bulkCreateMonumentsAsync(
                new ArrayList<CsvMonumentConverterResult>(validationResult.getValidResults().values()),
                job
        ));
        return job;
    }

    /**
     * Check the progress of a create bulk monuments job
     * @param id - Id of the job to check
     * @return AsyncJob - Object containing the Id of the job and the current value of the Future object
     */
    @GetMapping("/api/monument/bulk/create/progress/{id}")
    @PreAuthorize(Authorization.isPartnerOrResearcher)
    public AsyncJob getBulkCreateMonumentJob(@PathVariable Integer id) {
        return this.asyncJobService.getJob(id);
    }

    /**
     * Get the final result of a create bulk monuments job. If the job is not completed yet this will wait for it to
     * complete, so be sure to call getBulkCreateMonumentJob and check the status before calling this
     * @param id - Id of the job to get the result of
     * @return List<Monument> - The monuments created
     * @throws ExecutionException - Can be thrown by Java if the future encountered an exception
     * @throws InterruptedException - Can be thrown by Java if the future encountered an exception
     */
    @GetMapping("/api/monument/bulk/create/result/{id}")
    @PreAuthorize(Authorization.isPartnerOrResearcher)
    @SuppressWarnings("unchecked")
    public List<Monument> getBulkCreateMonumentJobResult(@PathVariable Integer id)
            throws ExecutionException, InterruptedException {
        return (List<Monument>) this.asyncJobService.getJob(id).getFuture().get();
    }

    /**
     * Get the statistics related to Monuments for the About Page
     * @return MonumentAboutPageStatistics - Object containing the various statistics relating to Monuments for the
     * About Page
     */
    @GetMapping("/api/monument/statistics")
    public MonumentAboutPageStatistics getMonumentAboutPageStatistics() {
        return this.monumentService.getMonumentAboutPageStatistics();
    }
}<|MERGE_RESOLUTION|>--- conflicted
+++ resolved
@@ -45,11 +45,8 @@
      * @return Monument - The created Monument
      */
     @PostMapping("/api/monument")
-<<<<<<< HEAD
     @PreAuthorize(Authentication.isAuthenticated)
-=======
     @Transactional
->>>>>>> c3d24cf9
     public Monument createMonument(@RequestBody CreateMonumentRequest monumentRequest) {
         return this.monumentService.createMonument(monumentRequest);
     }
