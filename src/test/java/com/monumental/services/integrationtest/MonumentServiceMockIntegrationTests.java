--- conflicted
+++ resolved
@@ -194,10 +194,6 @@
         assertEquals(2, validationErrors.getErrors().size());
         assertTrue(validationErrors.getErrors().contains("Title is required"));
         assertTrue(validationErrors.getErrors().contains("All References must be valid URLs (Test Reference)"));
-<<<<<<< HEAD
-        assertTrue(validationErrors.getErrors().contains("All References must be valid URLs (Test Reference"));
-=======
->>>>>>> e8845b77
 
         // parseMonumentBulkValidationResult
         BulkCreateMonumentSuggestion bulkCreateSuggestionResult = this.monumentServiceMock.parseMonumentBulkValidationResultSync(validationResult);
