package com.monumental.services.unittest;

import com.monumental.models.Monument;
import com.monumental.services.MonumentService;
import org.locationtech.jts.geom.Point;
import org.junit.Test;
import org.junit.runner.RunWith;
import org.springframework.beans.factory.annotation.Autowired;
import org.springframework.boot.test.context.SpringBootTest;
import org.springframework.test.context.junit4.SpringJUnit4ClassRunner;

import java.util.Calendar;
import java.util.Date;
import java.util.GregorianCalendar;

import static com.monumental.services.MonumentService.coordinateSrid;
import static org.junit.Assert.assertEquals;
import static org.junit.Assert.assertNull;

/**
 * Test class for unit testing MonumentService
 */
@SpringBootTest
@RunWith(SpringJUnit4ClassRunner.class)
public class MonumentServiceUnitTests {

    @Autowired
    private MonumentService monumentService;

    /* createMonumentPoint Tests */

    @Test
    public void testMonumentService_createMonumentPoint_NullLongitude() {
        assertNull(MonumentService.createMonumentPoint(null, -130.0));
    }

    @Test
    public void testMonumentService_createMonumentPoint_NullLatitude() {
        assertNull(MonumentService.createMonumentPoint(43.0, null));
    }

    @Test
    public void testMonumentService_createMonumentPoint_ValidPointCreated() {
        Point result = MonumentService.createMonumentPoint(43.0, -73.0);

        assertEquals(coordinateSrid, result.getSRID());
        assertEquals(43.0, result.getX(), 0.0);
        assertEquals(-73.0, result.getY(), 0.0);
    }

    /* createMonumentDate Tests */

    @Test
    public void testMonumentService_createMonumentDate_NullYear() {
        assertNull(MonumentService.createMonumentDate(null));
    }

    @Test
    public void testMonumentService_createMonumentDate_ValidYear() {
        Date result = MonumentService.createMonumentDate("2013");

        GregorianCalendar calendar = new GregorianCalendar();
        calendar.setTime(result);

        assertEquals(2013, calendar.get(Calendar.YEAR));
        assertEquals(0, calendar.get(Calendar.MONTH));
        assertEquals(1, calendar.get(Calendar.DAY_OF_MONTH));
    }

    @Test
    public void testMonumentService_createMonumentDate_ValidYear_NullMonth() {
        Date result = MonumentService.createMonumentDate("2013", null);

        GregorianCalendar calendar = new GregorianCalendar();
        calendar.setTime(result);

        assertEquals(2013, calendar.get(Calendar.YEAR));
        assertEquals(0, calendar.get(Calendar.MONTH));
        assertEquals(1, calendar.get(Calendar.DAY_OF_MONTH));
    }

    @Test
    public void testMonumentService_createMonumentDate_ValidYear_ValidMonth() {
        Date result = MonumentService.createMonumentDate("2013", "5");

        GregorianCalendar calendar = new GregorianCalendar();
        calendar.setTime(result);

        assertEquals(2013, calendar.get(Calendar.YEAR));
        assertEquals(5, calendar.get(Calendar.MONTH));
        assertEquals(1, calendar.get(Calendar.DAY_OF_MONTH));
    }

    @Test
    public void testMonumentService_createMonumentDate_ValidYear_ValidMonth_NullDay() {
        Date result = MonumentService.createMonumentDate("2013", "5", null);

        GregorianCalendar calendar = new GregorianCalendar();
        calendar.setTime(result);

        assertEquals(2013, calendar.get(Calendar.YEAR));
        assertEquals(5, calendar.get(Calendar.MONTH));
        assertEquals(1, calendar.get(Calendar.DAY_OF_MONTH));
    }

    @Test
    public void testMonumentService_createMonumentDate_ValidYear_ValidMonth_ValidDay() {
        Date result = MonumentService.createMonumentDate("2013", "5", "22");

        GregorianCalendar calendar = new GregorianCalendar();
        calendar.setTime(result);

        assertEquals(2013, calendar.get(Calendar.YEAR));
        assertEquals(5, calendar.get(Calendar.MONTH));
        assertEquals(22, calendar.get(Calendar.DAY_OF_MONTH));
    }

    /* createMonumentDateFromJsonDate Tests */

    @Test
    public void testMonumentService_createMonumentDateFromJsonDate_NullJsonDate() {
        assertNull(MonumentService.createMonumentDateFromJsonDate(null));
    }

    @Test
    public void testMonumentService_createMonumentDateFromJson_InvalidJsonDate() {
        assertNull(MonumentService.createMonumentDateFromJsonDate("Blah"));
    }

    @Test
    public void testMonumentService_createMonumentDateFromJsonDate_ValidJsonDate() {
        Date result = MonumentService.createMonumentDateFromJsonDate("2012-04-23T18:25:43.511Z");

        GregorianCalendar calendar = new GregorianCalendar();
        calendar.setTime(result);

        assertEquals(2012, calendar.get(Calendar.YEAR));
        assertEquals(3, calendar.get(Calendar.MONTH));
        assertEquals(23, calendar.get(Calendar.DAY_OF_MONTH));
    }

    /* setBasicFieldsOnMonument Tests */

    @Test
    public void testMonumentService_setBasicFieldsOnMonument_NullMonument() {
        Monument monument = null;

        this.monumentService.setBasicFieldsOnMonument(monument, "", "", "", "", "", "", "", "");

        assertNull(monument);
    }

    @Test(expected = IllegalArgumentException.class)
    public void testMonumentService_setBasicFieldsOnMonument_NullTitle() {
        Monument monument = new Monument();

        this.monumentService.setBasicFieldsOnMonument(monument, null, "", "", "", "", "", "", "");
    }

    @Test(expected = IllegalArgumentException.class)
    public void testMonumentService_setBasicFieldsOnMonument_EmptyTitle() {
        Monument monument = new Monument();

        this.monumentService.setBasicFieldsOnMonument(monument, "", "", "", "", "", "", "", "");
    }

    @Test
    public void testMonumentService_setBasicFieldsOnMonument_ValidTitle_NullOtherFields() {
        Monument monument = new Monument();

        this.monumentService.setBasicFieldsOnMonument(monument, "Title", null, null, null, null, null, null, null);

        assertEquals("Title", monument.getTitle());
        assertNull(monument.getAddress());
        assertNull(monument.getArtist());
        assertEquals("The Title.", monument.getDescription());
        assertNull(monument.getInscription());
        assertNull(monument.getCity());
        assertNull(monument.getState());
        assertNull(monument.getDeactivatedComment());
    }

    @Test
    public void testMonumentService_setBasicFieldsOnMonument_ValidTitle_EmptyOtherFields() {
        Monument monument = new Monument();

        this.monumentService.setBasicFieldsOnMonument(monument, "Title", "", "", "", "", "", "", "");

        assertEquals("Title", monument.getTitle());
        assertEquals("", monument.getAddress());
        assertEquals("", monument.getArtist());
        assertEquals("", monument.getDescription());
        assertEquals("", monument.getInscription());
        assertEquals("", monument.getCity());
        assertEquals("", monument.getState());
        assertEquals("", monument.getDeactivatedComment());
    }

    @Test
    public void testMonumentService_setBasicFieldsOnMonument_VariousFields() {
        Monument monument = new Monument();

        this.monumentService.setBasicFieldsOnMonument(monument, "Title", "Address", "Artist", "Description",
                "Inscription", "City", "State", "Deactivated Comment");

        assertEquals("Title", monument.getTitle());
        assertEquals("Address", monument.getAddress());
        assertEquals("Artist", monument.getArtist());
        assertEquals("Description", monument.getDescription());
        assertEquals("Inscription", monument.getInscription());
        assertEquals("City", monument.getCity());
        assertEquals("State", monument.getState());
<<<<<<< HEAD
        assertEquals("State", monument.getDeactivatedComment());
=======
        assertEquals("Deactivated Comment", monument.getDeactivatedComment());
>>>>>>> efdee76d
    }
}<|MERGE_RESOLUTION|>--- conflicted
+++ resolved
@@ -210,10 +210,6 @@
         assertEquals("Inscription", monument.getInscription());
         assertEquals("City", monument.getCity());
         assertEquals("State", monument.getState());
-<<<<<<< HEAD
-        assertEquals("State", monument.getDeactivatedComment());
-=======
         assertEquals("Deactivated Comment", monument.getDeactivatedComment());
->>>>>>> efdee76d
     }
 }