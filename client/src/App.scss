@import "../node_modules/bootstrap/scss/functions";
@import "../node_modules/bootstrap/scss/variables";
@import "../node_modules/bootstrap/scss/mixins";

html {
    font-size: 13px;
}

* {
    font-family: Roboto, Arial, sans-serif;
}

.App {
    height: 100vh;
}

body {
    margin: 0;
}

.page {
    padding: 0 1rem 1rem 1rem;

    @include media-breakpoint-up(lg) {
        padding: 0 2rem 2rem 2rem;
    }
}

.mapouter {
    position: relative;
    text-align: right;
}

.gmap_canvas {
    overflow: hidden;
    background: none !important;
}

homepage-map {
    iframe, .mapouter, .gmap_canvas {
        width: 80vw;
        height: 80vh;
    }
}

.gmaps {
    display: flex;
    justify-content: center;
}

.card.card {
    background-color: #F6F5FA;
    border: none;
    border-radius: 10px;

    .card-title {
        padding: 1.25rem 1.25rem 0;
        margin-bottom: 0;
    }
}

h1 {
    text-align: center;
    padding-bottom: 1rem;
}

.h5.h5, .h6.h6 {
    letter-spacing: -0.4px;
    color: #61616D;
}

.h5.h5 {
    font-weight: 500;
    font-size: 28px;
}

.h6.h6 {
    font-weight: bold;
    font-size: 24px;
}

<<<<<<< HEAD
p {
    max-width: 85%;
    margin-left: auto;
    margin-right: auto;
    text-align: center;
    font-size: large;
=======
.min-width-select {
    width: min-content !important;
    padding: 0.25rem 0.5rem !important;
}

.mobile-search-modal {
    .modal-dialog {
        margin: 0;
        .modal-content {
            border-radius: 0;
            border: 0;
        }
    }
    .search-bar {
        display: flex;
        flex-direction: column;
        padding-top: 0.5rem;
        .location-search, .text-search, .search-button {
            margin-bottom: 0.5rem;
            width: 100%;
        }
    }
>>>>>>> 09b3ceef
}<|MERGE_RESOLUTION|>--- conflicted
+++ resolved
@@ -79,14 +79,14 @@
     font-size: 24px;
 }
 
-<<<<<<< HEAD
 p {
     max-width: 85%;
     margin-left: auto;
     margin-right: auto;
     text-align: center;
     font-size: large;
-=======
+}
+
 .min-width-select {
     width: min-content !important;
     padding: 0.25rem 0.5rem !important;
@@ -109,5 +109,4 @@
             width: 100%;
         }
     }
->>>>>>> 09b3ceef
 }