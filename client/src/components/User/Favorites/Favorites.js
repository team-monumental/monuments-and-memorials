import * as React from 'react';
import './Favorites.scss';
import { Card } from 'react-bootstrap';
import Spinner from '../../Spinner/Spinner';
import SearchResult from '../../Search/SearchResult/SearchResult';
import {buildBulkExportData, exportFields} from "../../../utils/export-util";
import ExportButtons from "../../Export/ExportButtons/ExportButtons";

export default class Favorites extends React.Component {

    render() {
        const { favorites, pending, error } = this.props;
        const exportData = favorites ? buildBulkExportData(favorites.map(favorite => favorite.monument)) : null

        return (<>
            <Spinner show={pending}/>
            <Card className="favorites">
                <Card.Header>
                    <Card.Title>
                        Your Favorites{favorites && favorites.length ? ` (${favorites.length})` : ''}
                        <span className="export-buttons-favorites">
                            <ExportButtons className="mt-2" fields={exportFields}
                                           data={exportData}
<<<<<<< HEAD
                                           title="Search"/>
=======
                                           title="Favorites"/>
>>>>>>> d155b649
                        </span>
                    </Card.Title>
                </Card.Header>
                <Card.Body>
                    {favorites && <>
                        {favorites.map(favorite => (
                            <SearchResult key={favorite.monument.id} monument={favorite.monument}/>
                        ))}
                    </>}
                    {(!favorites || !favorites.length) && !error && <>
                        You don't have any favorites yet. You can favorite monuments and memorials by clicking the star on their page.
                    </>}
                    {error && <>
                        Oops! Something went wrong while getting your favorites.
                    </>}
                </Card.Body>
            </Card>
        </>);
    }
}<|MERGE_RESOLUTION|>--- conflicted
+++ resolved
@@ -21,11 +21,7 @@
                         <span className="export-buttons-favorites">
                             <ExportButtons className="mt-2" fields={exportFields}
                                            data={exportData}
-<<<<<<< HEAD
-                                           title="Search"/>
-=======
                                            title="Favorites"/>
->>>>>>> d155b649
                         </span>
                     </Card.Title>
                 </Card.Header>
