import React from 'react';
import './Monument.scss';
import Details from './Details/Details';
import SuggestChanges from './SuggestChanges/SuggestChanges';
import MapPhotoSphereTabs from './MapPhotoSphereTabs/MapPhotoSphereTabs';
import RelatedMonuments from "./RelatedMonuments/RelatedMonuments";

/**
 * Root presentational component for the Monument record page
 */
export default class Monument extends React.Component {

    render() {
        let {
            monument, nearbyMonuments, relatedMonuments, fetchNearbyPending, fetchRelatedPending, onToggleFavorite,
            favorite, fetchFavoritePending
        } = this.props;

        if (nearbyMonuments && nearbyMonuments.length) {
            nearbyMonuments = nearbyMonuments.filter(nearbyMonument => nearbyMonument.id !== monument.id);
        }
        if (relatedMonuments && relatedMonuments.length) {
            relatedMonuments = relatedMonuments.filter(relatedMonument => relatedMonument.id !== monument.id);
        }
        if (!monument) return (<div/>);
        const title = monument.title;

        return (
            <div className="page-container">
<<<<<<< HEAD
                <Helmet title={title + ' | Monuments and Memorials'}/>
                <div className="column main-column">
                    <Details monument={monument} favorite={favorite} fetchFavoritePending={fetchFavoritePending}
                             onToggleFavorite={() => onToggleFavorite()}/>
                </div>
=======
>>>>>>> 72c1a8ec
                <div className="column related-monuments-column">
                    <SuggestChanges/>
                    <RelatedMonuments title="Nearby Monuments or Memorials" monuments={nearbyMonuments} pending={fetchNearbyPending}/>
                    <RelatedMonuments title="Related Monuments or Memorials" monuments={relatedMonuments} pending={fetchRelatedPending}/>
                </div>
                <div className="column visit-column">
                    <MapPhotoSphereTabs monument={monument}/>
                </div>
            </div>
        )
    }
}<|MERGE_RESOLUTION|>--- conflicted
+++ resolved
@@ -27,14 +27,11 @@
 
         return (
             <div className="page-container">
-<<<<<<< HEAD
                 <Helmet title={title + ' | Monuments and Memorials'}/>
                 <div className="column main-column">
                     <Details monument={monument} favorite={favorite} fetchFavoritePending={fetchFavoritePending}
                              onToggleFavorite={() => onToggleFavorite()}/>
                 </div>
-=======
->>>>>>> 72c1a8ec
                 <div className="column related-monuments-column">
                     <SuggestChanges/>
                     <RelatedMonuments title="Nearby Monuments or Memorials" monuments={nearbyMonuments} pending={fetchNearbyPending}/>
