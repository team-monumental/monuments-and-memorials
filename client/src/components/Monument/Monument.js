--- conflicted
+++ resolved
@@ -114,12 +114,8 @@
                 </div>
                 <div className="column main-column">
                     {this.renderMain()}
-<<<<<<< HEAD
                     <Gallery images={this.state.images}/>
-=======
-                    <Gallery/>
                     {this.renderInscription()}
->>>>>>> f29740dc
                     {this.renderAbout()}
                 </div>
                 <div className="column visit-column">
