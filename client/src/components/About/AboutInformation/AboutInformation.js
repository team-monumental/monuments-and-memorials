--- conflicted
+++ resolved
@@ -1,6 +1,6 @@
 import React from 'react';
 import './AboutInformation.scss';
-import {Link} from 'react-router-dom';
+import { Link } from 'react-router-dom';
 import ContributorsList from './ContributorsList/ContributorsList';
 import StatisticCard from './StatisticCard/StatisticCard';
 import NumberOfMonumentsByStateBarChart from './NumberOfMonumentsByStateBarChart/NumberOfMonumentsByStateBarChart';
@@ -19,13 +19,13 @@
     }
 
     handleMoreContributorsClick() {
-        const {showingAllContributors} = this.state;
+        const { showingAllContributors } = this.state;
         this.setState({showingAllContributors: !showingAllContributors});
     }
 
     render() {
-        const {contributors, monumentStatistics} = this.props;
-        const {showingAllContributors} = this.state;
+        const { contributors, monumentStatistics } = this.props;
+        const { showingAllContributors } = this.state;
 
         const mapLink = (
             <Link to="/map">click here</Link>
@@ -52,7 +52,7 @@
         );
 
         let signupLink = (
-            <Link to="/signup" key="signup">click here to create an account</Link>
+            <Link  to="/signup" key="signup">click here to create an account</Link>
         );
 
         const readMoreContributorsLink = contributors && contributors.length > 5 ? (
@@ -80,30 +80,20 @@
                         </div>
                         <div className="static-page-text">
                             <p>
-                                <span className="font-italic">Monuments + Memorials</span> is a crowd-sourced initiative
-                                developed at
-                                the Rochester Institute of Technology under the direction of Dr. Juilee Decker. Students
-                                in her spring
-                                2019 history course <span className="font-italic">Monuments + Memory</span> began data
-                                collection by
-                                examining 26 states or territories of the US. The following fall, software engineering
-                                students in the
-                                Golisano College of Computer and Information Sciences built this web application to
-                                house data and to
-                                generate further interest and data collection. The spring 2020 history course added to
-                                the existing
-                                data by contributing 900 additional monuments + memorials, so that all states are
-                                represented, as
+                                <span className="font-italic">Monuments + Memorials</span> is a crowd-sourced initiative developed at
+                                the Rochester Institute of Technology under the direction of Dr. Juilee Decker. Students in her spring
+                                2019 history course <span className="font-italic">Monuments + Memory</span> began data collection by
+                                examining 26 states or territories of the US. The following fall, software engineering students in the
+                                Golisano College of Computer and Information Sciences built this web application to house data and to
+                                generate further interest and data collection. The spring 2020 history course added to the existing
+                                data by contributing 900 additional monuments + memorials, so that all states are represented, as
                                 are two territories (Guam and Puerto Rico).
                             </p>
                             <p>
-                                Our goal is to document all temporary and permanent monuments + memorials throughout the
-                                United
-                                States and territories. We are looking for contributors to add information, please join
-                                us by
+                                Our goal is to document all temporary and permanent monuments + memorials throughout the United
+                                States and territories. We are looking for contributors to add information, please join us by
                                 creating an account ({signupLink}) or by contacting the organizers&nbsp;
-                                <a href="mailto:contact@monuments.us.org">contact@monuments.us.org</a>. To view
-                                monuments
+                                <a href="mailto:contact@monuments.us.org">contact@monuments.us.org</a>. To view monuments
                                 and memorials, {mapLink}.
                             </p>
                         </div>
@@ -119,33 +109,21 @@
                             </div>
                             <div className="static-page-text">
                                 <p>
-                                    Monuments and memorials offer insight into a community's values. They offer tribute
-                                    to a person,
-                                    idea, or event and/or honor an individual or group who have passed away or have
-                                    been, in the case
-                                    of veterans, killed in action. Across the United States, thousands of such work
-                                    exists. While some
-                                    familiar outdoor memorials include the {vietnamVeteransMemorialLink} in Washington,
-                                    D.C. and the&nbsp;
-                                    {nineElevenMemorialLink} and Museum in NYC -- and such works are deemed part of our
-                                    national
-                                    treasures -- no method exists to enable someone to research and locate public
-                                    monuments and memorials
-                                    throughout the United States. In short, our nation's vast collection of
-                                    publicly-accessible art,
-                                    however, is largely uncatalogued and thus remains undocumented for the public. This
-                                    project aims to
+                                    Monuments and memorials offer insight into a community's values. They offer tribute to a person,
+                                    idea, or event and/or honor an individual or group who have passed away or have been, in the case
+                                    of veterans, killed in action. Across the United States, thousands of such work exists. While some
+                                    familiar outdoor memorials include the {vietnamVeteransMemorialLink} in Washington, D.C. and the&nbsp;
+                                    {nineElevenMemorialLink} and Museum in NYC -- and such works are deemed part of our national
+                                    treasures -- no method exists to enable someone to research and locate public monuments and memorials
+                                    throughout the United States. In short, our nation's vast collection of publicly-accessible art,
+                                    however, is largely uncatalogued and thus remains undocumented for the public. This project aims to
                                     remedy that gap in documentation and access.
                                 </p>
                                 <p>
-                                    Our goal is to map every monument or memorial in the United States and its inhabited
-                                    territories
-                                    (American Samoa, Guam, Puerto Rico, the North Mariana Islands, and U.S. Virgin
-                                    Islands). We invite
-                                    anyone to contribute information and an image of temporary and permanent monuments
-                                    and memorials in
-                                    these areas. If you have any questions, please contact the project coordinator,
-                                    Juilee Decker&nbsp;
+                                    Our goal is to map every monument or memorial in the United States and its inhabited territories
+                                    (American Samoa, Guam, Puerto Rico, the North Mariana Islands, and U.S. Virgin Islands). We invite
+                                    anyone to contribute information and an image of temporary and permanent monuments and memorials in
+                                    these areas. If you have any questions, please contact the project coordinator, Juilee Decker&nbsp;
                                     <a href="mailto:contact@monuments.us.org">contact@monuments.us.org</a>.
                                 </p>
                             </div>
@@ -162,8 +140,7 @@
                         </div>
                         <div className="static-page-text">
                             <p>
-                                We invite contributions from anyone. If you are interested in contributing,
-                                please {suggestionLink}. Your
+                                We invite contributions from anyone. If you are interested in contributing, please {suggestionLink}. Your
                                 submissions will be recognized in our list of contributors:
                             </p>
 
@@ -186,17 +163,6 @@
                         </div>
                         <div className="static-page-text">
                             <p>
-<<<<<<< HEAD
-                                <span className="font-weight-bold">Software engineering students:</span> AJ Delposen,
-                                Nick Deyette, Ben Smith, Ben Vogler, Ren Chauret, William Schultheis, Dan Wang, Samik
-                                Mitra, Brendan Cail<br/>
-                                <span className="font-weight-bold">Advisors:</span> Eric Mansfield, Samuel Malachowsky,
-                                Jim Vallino, and Tom Reichlmayr<br/>
-                                Lizzy Carr and Landyn Hatch, research assistants<br/>
-                                Connie Froass, graphic design<br/>
-                                Students in HIS 322 course, <span className="font-italic">Monuments & Memory</span>,
-                                spring 2019 and
-=======
                                 <span className="font-weight-bold">Software Engineering Students:</span> AJ Delposen,
                                 Nick Deyette, Ben Smith, Ben Vogler, Ren Chauret, William Schultheis, Dan Wang,
                                 Samik Mitra, Brendan Cail, Sean Coyne, Asha Harris-Battles, Henry Larson, Tim Miner<br/>
@@ -205,7 +171,6 @@
                                 <span className="font-weight-bold">Research Assistants: </span>Lizzy Carr and Landyn Hatch<br/>
                                 <span className="font-weight-bold">Graphic Design: </span>Connie Froass<br/>
                                 Students in HIS 322 course, <span className="font-italic">Monuments & Memory</span>, spring 2019 and
->>>>>>> 643128d6
                                 spring 2020
                             </p>
                         </div>
