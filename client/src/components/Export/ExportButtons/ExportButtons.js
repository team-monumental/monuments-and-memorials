import React from 'react';
import moment from 'moment';
import { buildBulkExportData, csvExportFields, pdfExportFields } from '../../../utils/export-util';
import { ExportToCsvButton } from '../ExportToCsvButton/ExportToCsvButton';
import { ExportToPdfButton } from '../ExportToPdfButton/ExportToPdfButton';
import { ExportToZipButton } from '../ExportToZipButton/ExportToZipButton';

/**
 * Presentational component for a button that exports data to CSV
 */
export default class ExportButtons extends React.Component {

    render() {
        const { monuments, title, images } = this.props;
        let finalImages = images
        if (!finalImages) {
            finalImages = []
            monuments.forEach(monument => {
                if (monument.images) {
                    finalImages = finalImages.concat(monument.images)
                }
            })
        }

        return (
            <span>
                <span>
                    <ExportToCsvButton className="mt-2" fields={csvExportFields}
                                       data={buildBulkExportData(monuments, csvExportFields, true)}
                                       exportTitle={`${title} Data ${moment().format('YYYY-MM-DD hh:mm')}`} />
                </span>
                <span style={{marginLeft: '5px'}}>
                    <ExportToPdfButton className="mt-2" fields={pdfExportFields}
                                       data={buildBulkExportData(monuments, pdfExportFields, true)}
                                       exportTitle={`${title} Data ${moment().format('YYYY-MM-DD hh:mm')}`} />
                </span>
                <span style={{marginLeft: '5px'}}>
<<<<<<< HEAD
                    <ExportToZipButton className="mt-2" fields={csvExportFields.concat(['Images', 'Image Reference URLs', 'Image Captions'])}
                                       data={buildBulkExportData(monuments, csvExportFields.concat(['Images', 'Image Reference URLs', 'Image Captions']), true)}
=======
                    <ExportToZipButton className="mt-2" fields={csvExportFields.concat(['Image Names', 'Image Reference URLs', 'Image Captions'])}
                                       data={buildBulkExportData(monuments, csvExportFields.concat(['Image Names', 'Image Reference URLs', 'Image Captions']), false)}
>>>>>>> c8b86ae8
                                       exportTitle={`${title} Data ${moment().format('YYYY-MM-DD hh:mm')}`}
                                       images={finalImages} />
                </span>
            </span>
        );
    }
}<|MERGE_RESOLUTION|>--- conflicted
+++ resolved
@@ -35,13 +35,8 @@
                                        exportTitle={`${title} Data ${moment().format('YYYY-MM-DD hh:mm')}`} />
                 </span>
                 <span style={{marginLeft: '5px'}}>
-<<<<<<< HEAD
-                    <ExportToZipButton className="mt-2" fields={csvExportFields.concat(['Images', 'Image Reference URLs', 'Image Captions'])}
-                                       data={buildBulkExportData(monuments, csvExportFields.concat(['Images', 'Image Reference URLs', 'Image Captions']), true)}
-=======
                     <ExportToZipButton className="mt-2" fields={csvExportFields.concat(['Image Names', 'Image Reference URLs', 'Image Captions'])}
-                                       data={buildBulkExportData(monuments, csvExportFields.concat(['Image Names', 'Image Reference URLs', 'Image Captions']), false)}
->>>>>>> c8b86ae8
+                                       data={buildBulkExportData(monuments, csvExportFields.concat(['Image Names', 'Image Reference URLs', 'Image Captions']), true)}
                                        exportTitle={`${title} Data ${moment().format('YYYY-MM-DD hh:mm')}`}
                                        images={finalImages} />
                 </span>
