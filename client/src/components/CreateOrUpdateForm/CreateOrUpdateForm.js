import React from 'react';
import './CreateOrUpdateForm.scss';
import { Form, Button, ButtonToolbar, Collapse, OverlayTrigger, Tooltip, ButtonGroup } from 'react-bootstrap';
import { latitudeRegex, longitudeRegex } from '../../utils/regex-util';
import ImageUploader from 'react-images-upload';
import TagsSearch from '../Search/TagsSearch/TagsSearch';
import DatePicker from 'react-datepicker';
import 'react-datepicker/dist/react-datepicker.css';
import validator from 'validator';
import { isEmptyObject } from '../../utils/object-util';
import LocationSearch from '../Header/SearchBar/LocationSearch/LocationSearch';
import PhotoSphereImages from './PhotoSphereImages/PhotoSphereImages';

/* global google */

/**
 * Presentational component for the Form for creating a new Monument or updating an existing Monument
 */
export default class CreateOrUpdateForm extends React.Component {

    constructor(props) {
        super(props);

        const reference = {
            value: '',
            isValid: true,
            message: ''
        };

        this.state = {
            locationType: {
                value: '',
                isValid: true,
                message: ''
            },
            showingAdvancedInformation: false,
            dateSelectValue: 'year',
            datePickerCurrentDate: new Date(),
            deactivatedDateSelectValue: 'year',
            deactivatedDatePickerCurrentDate: new Date(),
            title: {
                value: '',
                isValid: true,
                message: ''
            },
            address: {
                value: '',
                isValid: true,
                message: ''
            },
            latitude: {
                value: '',
                isValid: true,
                message: ''
            },
            longitude: {
                value: '',
                isValid: true,
                message: ''
            },
            year: {
                value: '',
                isValid: true,
                message: ''
            },
            month: {
                value: '0',
                isValid: true,
                message: ''
            },
            deactivatedYear: {
                value: '',
                isValid: true,
                message: ''
            },
            deactivatedMonth: {
                value: '0',
                isValid: true,
                message: ''
            },
            artist: {
                value: '',
                isValid: true,
                message: ''
            },
            description: {
                value: '',
                isValid: true,
                message: ''
            },
            inscription: {
                value: '',
                isValid: true,
                message: ''
            },
            references: [reference],
            images: [],
            photoSphereImages: [],
            imagesForUpdate:[],
            photoSphereImagesForUpdate: [],
            imageUploaderKey: 0,
            materials: {
                materialObjects: [],
                isValid: true,
                message: ''
            },
            newMaterials: [],
            tags: [],
            newTags: [],
            isTemporary: {
                value: false,
                isValid: true,
                message: ''
            }
        };

        this.materialsSelectRef = React.createRef();
        this.tagsSelectRef = React.createRef();
    }

    componentDidUpdate(prevProps, prevState, snapshot) {
        if (isEmptyObject(prevProps.monument) && !isEmptyObject(this.props.monument)) {
            this.setFormFieldValuesForUpdate();
        }
    }

    /**
     * Clear the state of the Form
     * This means resetting the validation state for all inputs to true and clearing all error messages
     * @param clearValues - If true, also clears the values inside the inputs
     */
    clearForm(clearValues) {
        const { title, address, latitude, longitude, year, month, deactivatedYear, deactivatedMonth, artist,
            description, inscription, references, isTemporary } = this.state;
        let { datePickerCurrentDate, deactivatedDatePickerCurrentDate, images, imageUploaderKey, materials,
            newMaterials, tags, newTags } = this.state;

        title.isValid = true;
        title.message = '';

        address.isValid = true;
        address.message = '';

        latitude.isValid = true;
        latitude.message = '';

        longitude.isValid = true;
        longitude.message = '';

        year.isValid = true;
        year.message = '';

        month.isValid = true;
        month.message = '';

        deactivatedYear.isValid = true;
        deactivatedYear.message = '';

        deactivatedMonth.isValid = true;
        deactivatedMonth.message = '';

        artist.isValid = true;
        artist.message = '';

        description.isValid = true;
        description.message = '';

        inscription.isValid = true;
        inscription.message = '';

        for (let reference of references) {
            reference.isValid = true;
            reference.message = '';

            if (clearValues) {
                reference.value = '';
            }
        }

        materials.isValid = true;
        materials.message = '';

        isTemporary.isValid = true;
        isTemporary.message = '';

        if (clearValues) {
            title.value = '';
            address.value = '';
            latitude.value = '';
            longitude.value = '';
            year.value = '';
            month.value = '0';
            deactivatedYear.value = ''
            deactivatedMonth.value = '0';
            artist.value = '';
            description.value = '';
            inscription.value = '';
            datePickerCurrentDate = new Date();
            deactivatedDatePickerCurrentDate = new Date();
            images = [];
            imageUploaderKey++;
            materials.materialObjects = [];
            newMaterials = [];
            this.materialsSelectRef.current.handleClear();
            this.materialsSelectRef.current.handleSelectedTagsClear();
            tags = [];
            newTags = [];
            this.tagsSelectRef.current.handleClear();
            this.tagsSelectRef.current.handleSelectedTagsClear();
            isTemporary.value = false;
        }

        this.setState({title, address, latitude, longitude, year, month, deactivatedYear, deactivatedMonth, artist, description, inscription,
            datePickerCurrentDate, deactivatedDatePickerCurrentDate, references, images, imageUploaderKey, materials,
            newMaterials, tags, newTags, isTemporary});
    }

    /**
     * Sets the values of Form fields to be the values of the Monument that is being updated
     */
    setFormFieldValuesForUpdate() {
        const { monument } = this.props;
        const { title, address, latitude, longitude, year, month, deactivatedYear, deactivatedMonth, artist,
            description, inscription, materials, locationType } = this.state;
        let { datePickerCurrentDate, deactivatedDatePickerCurrentDate, references, tags, imagesForUpdate,
            photoSphereImagesForUpdate, images, photoSphereImages, imageUploaderKey, city, state } = this.state;

        let monumentYear, monumentMonth, monumentExactDate;

        if (monument.date) {
            const monumentDateArray = monument.date.split('-');

            monumentYear = monumentDateArray[0];

            let monumentMonthInt = parseInt(monumentDateArray[1]) - 1;
            monumentMonth = (monumentMonthInt).toString();

            monumentExactDate = new Date(parseInt(monumentYear), monumentMonthInt, monumentDateArray[2]);
        }

        let monumentDeactivatedYear, monumentDeactivatedMonth, monumentExactDeactivatedDate;

        if (monument.deactivatedDate) {
            const monumentDeactivatedDateArray = monument.deactivatedDate.split('-');

            monumentDeactivatedYear = monumentDeactivatedDateArray[0];

            let monumentDeactivatedMonthInt = parseInt(monumentDeactivatedDateArray[1]) - 1;
            monumentDeactivatedMonth = (monumentDeactivatedMonthInt).toString();

            monumentExactDeactivatedDate = new Date(parseInt(monumentDeactivatedYear), monumentDeactivatedMonthInt, monumentDeactivatedDateArray[2]);
        }

        title.value = monument.title ? monument.title : '';
        address.value = monument.address ? monument.address : '';
        latitude.value = monument.lat ? monument.lat.toString() : '';
        longitude.value = monument.lon ? monument.lon.toString() : '';
        artist.value = monument.artist ? monument.artist : '';
        description.value = monument.description ? monument.description : '';
        inscription.value = monument.inscription ? monument.inscription : '';
        year.value = monumentYear ? monumentYear : '';
        month.value = monumentMonth ? monumentMonth : '';
        datePickerCurrentDate = monumentExactDate ? monumentExactDate : new Date();
        deactivatedYear.value = monumentDeactivatedYear ? monumentDeactivatedYear : '';
        deactivatedMonth.value = monumentDeactivatedMonth ? monumentDeactivatedMonth : '';
        deactivatedDatePickerCurrentDate = monumentExactDeactivatedDate ? monumentExactDeactivatedDate : new Date();
        city = monument.city;
        state = monument.state;

        if (address.value) locationType.value = 'address';
        else if (latitude.value && longitude.value) locationType.value = 'coordinates';

        if (monument.references && monument.references.length) {
            let monumentReferences = [];
            for (const reference of monument.references) {
                let monumentReference = {
                    id: reference.id,
                    value: reference.url,
                    isValid: true,
                    message: ''
                };

                monumentReferences.push(monumentReference);
            }

            references = monumentReferences.length ? monumentReferences : references;
        }

        if (monument.monumentTags && monument.monumentTags.length) {
            let associatedMaterials = [];
            let associatedTags = [];

            for (const monumentTag of monument.monumentTags) {
                monumentTag.tag.selected = true;

                if (monumentTag.tag.isMaterial) {
                    associatedMaterials.push(monumentTag.tag);
                }
                else {
                    associatedTags.push(monumentTag.tag);
                }
            }

            if (associatedMaterials.length) {
                materials.materialObjects = associatedMaterials;
                this.materialsSelectRef.current.state.selectedTags = associatedMaterials;
            }

            if (associatedTags.length) {
                tags = associatedTags;
                this.tagsSelectRef.current.state.selectedTags = associatedTags;
            }
        }

        if (monument.images && monument.images.length) {
            imagesForUpdate = [];
            photoSphereImagesForUpdate = [];
            for (const originalImage of monument.images) {
                const image = Object.create(originalImage);
                image.hasBeenDeleted = false;
                if (image.isPhotoSphere) {
                    photoSphereImagesForUpdate.push(image);
                }
                else {
                    imagesForUpdate.push(image);
                }
            }
        }

        images = [];
        photoSphereImages = [];
        imageUploaderKey++;

        this.setState({title, address, latitude, longitude, artist, description, inscription, year, month,
            datePickerCurrentDate, deactivatedYear, deactivatedMonth, deactivatedDatePickerCurrentDate, references,
            materials, tags, imagesForUpdate, photoSphereImagesForUpdate, images, photoSphereImages, imageUploaderKey,
            locationType, city, state});
    }

    /**
     * Validates the Form
     * If any of the inputs are invalid, the entire Form is considered invalid
     * @returns {boolean} - True if the Form is valid, False otherwise
     */
    validateForm() {
        const { title, address, latitude, longitude, year, month, deactivatedYear, deactivatedMonth, references,
            materials, newMaterials, locationType, datePickerCurrentDate, deactivatedDatePickerCurrentDate,
            datePickerError, dateSelectValue, deactivatedDateSelectValue } = this.state;
        let { deactivatedDatePickerError } = this.state
        const currentDate = new Date();
        let formIsValid = true;

        /* Title Validation */
        /* Title is a required Form field */
        if (validator.isEmpty(title.value)) {
            title.isValid = false;
            title.message = 'Title is required';
            formIsValid = false;
        }

        /* Materials Validation */
        /* Materials is a required Form field */
        if ((!materials.materialObjects || !materials.materialObjects.length)
            && (!newMaterials || !newMaterials.length))
        {
            materials.isValid = false;
            materials.message = 'At least one Material is required';
            formIsValid = false;
        }

        /* Address or Coordinates Validation */
        /* An Address OR Coordinates must be specified */
        if (locationType.value === 'address') {
            if (validator.isEmpty(address.value)) {
                address.isValid = false;
                address.message = 'Address must not be blank';
                formIsValid = false;
            }
        } else if (locationType.value === 'coordinates') {
            if (validator.isEmpty(latitude.value)) {
                latitude.isValid = false;
                latitude.message = 'Latitude must not be blank';
                formIsValid = false;
            } else if (latitude.value.includes('°')) {
                latitude.isValid = false;
                latitude.message = 'Please use decimal coordinates, not degrees. ' +
                    'To convert, input your degrees into Google Maps and copy the new numbers here.';
                formIsValid = false;
            } else if (!validator.matches(latitude.value, latitudeRegex)) {
                latitude.isValid = false;
                latitude.message = 'Latitude must be valid';
                formIsValid = false;
            } else {
                const latAsDouble = parseFloat(latitude.value);
                // Alaska is the furthest north location and its latitude is approximately 71
                // The American Samoa is the furthest south location and its latitude is approximately -14
                if (latAsDouble > 72 || latAsDouble < -15) {
                    latitude.isValid = false;
                    latitude.message = 'Latitude is not near the United States';
                    formIsValid = false;
                }
            }

            if (validator.isEmpty(longitude.value)) {
                longitude.isValid = false;
                longitude.message = 'Longitude must not be blank';
                formIsValid = false;
            } else if (longitude.value.includes('°')) {
                longitude.isValid = false;
                longitude.message = 'Please use decimal coordinates, not degrees. ' +
                    'To convert, input your degrees into Google Maps and copy the new numbers here.';
                formIsValid = false;
            }
            else if (!validator.matches(longitude.value, longitudeRegex)) {
                longitude.isValid = false;
                longitude.message = 'Longitude must be valid';
                formIsValid = false;
            } else {
                const lonAsDouble = parseFloat(longitude.value);
                // Guam is the furthest west location and its longitude is approximately 144
                // Puerto Rico is the furthest east location and its longitude is approximately -65
                if (lonAsDouble > -64 && !(lonAsDouble < 180 && lonAsDouble > 143)) {
                    longitude.isValid = false;
                    longitude.message = 'Longitude is not near the United States';
                    formIsValid = false;
                }
            }
        } else {
            locationType.isValid = false;
            locationType.message = 'You must provide either a street address or geographic coordinates';
            formIsValid = false;
        }

        /* Date Validation */
        /* Check that the Year and Month specified are not in the future */
        if (!validator.isEmpty(year.value)) {
            const yearInt = parseInt(year.value);
            const monthInt = parseInt(month.value);

            if (yearInt <= 0) {
                year.isValid = false;
                year.message = 'Year must be valid';
                formIsValid = false;
            }
            else if (yearInt > currentDate.getFullYear()) {
                year.isValid = false;
                year.message = 'Year must be valid';
                formIsValid = false;
            }
            else {
                if (yearInt === currentDate.getFullYear()) {
                    if (monthInt > currentDate.getMonth()) {
                        month.isValid = false;
                        month.message = 'Month must be valid';
                        formIsValid = false;
                    }
                }
            }
        }

        /* Deactivated Date Validation */
        /* Check that the deactivated Year and Month specified are not in the future */
        if (!validator.isEmpty(deactivatedYear.value)) {
            const deactivatedYearInt = parseInt(deactivatedYear.value);
            const deactivatedMonthInt = parseInt(deactivatedMonth.value);

            if (deactivatedYearInt <= 0) {
                deactivatedYear.isValid = false;
                deactivatedYear.message = 'Deactivated year must be valid';
                formIsValid = false;
            }
            else if (deactivatedYearInt > currentDate.getFullYear()) {
                deactivatedYear.isValid = false;
                deactivatedYear.message = 'Deactivated year must be valid';
                formIsValid = false;
            }
            else {
                if (deactivatedYearInt === currentDate.getFullYear()) {
                    if (deactivatedMonthInt > currentDate.getMonth()) {
                        deactivatedMonth.isValid = false;
                        deactivatedMonth.message = 'Deactivated month must be valid';
                        formIsValid = false;
                    }
                }
            }
        }


        /* Check that the deactivated date is after created date */
        if ((!validator.isEmpty(deactivatedYear.value) || (deactivatedDatePickerCurrentDate && deactivatedDateSelectValue === 'exact-date'))
            && (!validator.isEmpty(year.value) || (datePickerCurrentDate && dateSelectValue === 'exact-date'))) {
            const deactivatedYearInt = parseInt(deactivatedYear.value || deactivatedDatePickerCurrentDate.getFullYear());
            const deactivatedMonthInt = parseInt(deactivatedMonth.value > 0 ? deactivatedMonth.value : deactivatedDatePickerCurrentDate.getMonth());
            const deactivatedDayInt = parseInt(deactivatedDatePickerCurrentDate.getDate());
            const yearInt = parseInt(year.value || datePickerCurrentDate.getFullYear());
            const monthInt = parseInt(month.value > 0 ? month.value : datePickerCurrentDate.getMonth());
            const dayInt = parseInt(datePickerCurrentDate.getDate());

            if (yearInt > deactivatedYearInt) {
                deactivatedYear.isValid = false;
                deactivatedYear.message = 'Deactivated date must be after created date';
                formIsValid = false;
            } else if (yearInt === deactivatedYearInt) {
                if (monthInt > deactivatedMonthInt) {
                    deactivatedMonth.isValid = false;
                    deactivatedMonth.message = 'Deactivated date must be after created date';
                    formIsValid = false;
                } else if (monthInt === deactivatedMonthInt) {
                    if (dayInt > deactivatedDayInt) {
                        formIsValid = false;
                        deactivatedDatePickerError = 'Deactivated date must be after created date'
                    }
                }
            }
        }

        /* References Validation */
        /* Check that the References are valid URLs */
        for (let reference of references) {
            if (!validator.isEmpty(reference.value)) {
                if (!validator.isURL(reference.value)) {
                    reference.isValid = false;
                    reference.message = 'Reference must be a valid URL';
                    formIsValid = false;
                }
            }
        }

        if (!formIsValid) {
            this.setState({title, address, latitude, longitude, year, month, deactivatedYear, deactivatedMonth,
                references, datePickerError, deactivatedDatePickerError});
        }

        return formIsValid;
    }

    /**
     * Build the form object for creating a new CreateMonumentSuggestion
     */
    buildCreateForm() {
        const { title, address, latitude, longitude, dateSelectValue, deactivatedDateSelectValue, year, month,
            deactivatedYear, deactivatedMonth, artist, description, inscription, datePickerCurrentDate,
            deactivatedDatePickerCurrentDate, references, images, photoSphereImages, materials, newMaterials, tags,
            newTags, isTemporary, city, state } = this.state;

        let createForm = {
            title: title.value,
            address: address.value === '' ? null : address.value,
            latitude: (latitude.value === '' && longitude.value === '') ? null : latitude.value,
            longitude: (latitude.value === '' && longitude.value === '') ? null : longitude.value,
            artist: artist.value === '' ? null : artist.value,
            description: description.value === '' ? null : description.value,
            inscription: inscription.value === '' ? null : inscription.value,
            references: references.map(reference => reference.value),
            images: images,
            photoSphereImages: photoSphereImages,
            materials: materials.materialObjects.map(material => material.name),
            newMaterials: newMaterials.map(newMaterial => newMaterial.name),
            tags: tags.map(tag => tag.name),
            newTags: newTags.map(newTag => newTag.name),
            dateSelectValue: dateSelectValue,
            deactivatedDateSelectValue: deactivatedDateSelectValue,
            isTemporary: isTemporary.value,
            city,
            state
        };

        switch (dateSelectValue) {
            case 'year':
                createForm.year = year.value === '' ? null : year.value;
                break;
            case 'month-year':
                createForm.year = year.value === '' ? null : year.value;
                createForm.month = month.value;
                break;
            case 'exact-date':
                createForm.date = datePickerCurrentDate;
                break;
            default:
                break;
        }

        switch (deactivatedDateSelectValue) {
            case 'year':
                createForm.deactivatedYear = deactivatedYear.value === '' ? null : deactivatedYear.value;
                break;
            case 'month-year':
                createForm.deactivatedYear = deactivatedYear.value === '' ? null : deactivatedYear.value;
                createForm.deactivatedMonth = deactivatedMonth.value;
                break;
            case 'exact-date':
                createForm.deactivatedDate = deactivatedDatePickerCurrentDate;
                break;
            default:
                break;
        }

        // JSON fields
        createForm.referencesJson = JSON.stringify(createForm.references);
        createForm.materialsJson = JSON.stringify(createForm.materials);
        createForm.newMaterialsJson = JSON.stringify(createForm.newMaterials);
        createForm.tagsJson = JSON.stringify(createForm.tags);
        createForm.newTagsJson = JSON.stringify(createForm.newTags);

        return createForm;
    }

    /**
     * Build the form object for creating an UpdateMonumentSuggestion
     */
    buildUpdateForm() {
        const { title, address, artist, description, inscription, latitude, longitude, dateSelectValue,
            deactivatedDateSelectValue, year, month, deactivatedYear, deactivatedMonth, datePickerCurrentDate,
            deactivatedDatePickerCurrentDate, references, images, imagesForUpdate, photoSphereImages,
            photoSphereImagesForUpdate, materials, tags, isTemporary, city, state } = this.state;
        let { newMaterials, newTags } = this.state;

        let updateForm = {
            newTitle: title.value,
            newAddress: address.value === '' ? undefined : address.value,
            newArtist: artist.value === '' ? undefined : artist.value,
            newDescription: description.value === '' ? undefined : description.value,
            newInscription: inscription.value === '' ? undefined : inscription.value,
            newLatitude: (latitude.value === '' && longitude.value === '') ? undefined : latitude.value,
            newLongitude: (latitude.value === '' && longitude.value === '') ? undefined : longitude.value,
            images: images,
            photoSphereImages: photoSphereImages.map(photoSphereImage => photoSphereImage.url),
            newIsTemporary: isTemporary.value,
            dateSelectValue: dateSelectValue,
            deactivatedDateSelectValue: deactivatedDateSelectValue,
            imagesForUpdate: imagesForUpdate,
            newCity: city,
            newState: state
        };

        switch (dateSelectValue) {
            case 'year':
                updateForm.newYear = year.value === '' ? undefined : year.value;
                break;
            case 'month-year':
                updateForm.newYear = year.value === '' ? undefined : year.value;
                updateForm.newMonth = month.value;
                break;
            case 'exact-date':
                updateForm.newDate = datePickerCurrentDate;
                break;
            default:
                break;
        }

        switch (deactivatedDateSelectValue) {
            case 'year':
                updateForm.newDeactivatedYear = deactivatedYear.value === '' ? undefined : deactivatedYear.value;
                break;
            case 'month-year':
                updateForm.newDeactivatedYear = deactivatedYear.value === '' ? undefined : deactivatedYear.value;
                updateForm.newDeactivatedMonth = deactivatedMonth.value;
                break;
            case 'exact-date':
                updateForm.newDeactivatedDate = deactivatedDatePickerCurrentDate;
                break;
            default:
                break;
        }

        let newlyAssociatedMaterialNames = materials.materialObjects.map(material => material.name);
        let createdMaterialNames = newMaterials.map(newMaterial => newMaterial.name);
        updateForm.newMaterials = newlyAssociatedMaterialNames.concat(createdMaterialNames);

        let newlyAssociatedTagNames = tags.map(tag => tag.name);
        let createdTagNames = newTags.map(newTag => newTag.name);
        updateForm.newTags = newlyAssociatedTagNames.concat(createdTagNames);

        updateForm.updatedReferenceUrlsById = {};
        updateForm.newReferenceUrls = [];
        updateForm.deletedReferenceIds = [];

        for (const reference of references) {
            if (reference.id) {
                if (reference.deleted === true) {
                    updateForm.deletedReferenceIds.push(reference.id);
                }
                else {
                    updateForm.updatedReferenceUrlsById[reference.id] = reference.value;
                }
            }
            else {
                updateForm.newReferenceUrls.push(reference.value);
            }
        }

        updateForm.deletedImageUrls = [];
        updateForm.deletedImageIds = [];
        updateForm.deletedPhotoSphereImageUrls = [];
        updateForm.deletedPhotoSphereImageIds = [];

        for (const imageForUpdate of imagesForUpdate) {
            if (imageForUpdate.isPrimary) {
                updateForm.newPrimaryImageId = imageForUpdate.id;
            }

            if (imageForUpdate.hasBeenDeleted) {
                updateForm.deletedImageUrls.push(imageForUpdate.url);
                updateForm.deletedImageIds.push(imageForUpdate.id);
            }
        }

        for (const photoSphereImage of photoSphereImagesForUpdate) {
            if (photoSphereImage.hasBeenDeleted) {
                updateForm.deletedPhotoSphereImageUrls.push(photoSphereImage.url);
                updateForm.deletedPhotoSphereImageIds.push(photoSphereImage.id);
            }
        }

        // JSON fields
        updateForm.updatedReferenceUrlsByIdJson = JSON.stringify(updateForm.updatedReferenceUrlsById);
        updateForm.newReferenceUrlsJson = JSON.stringify(updateForm.newReferenceUrls);
        updateForm.deletedReferenceIdsJson = JSON.stringify(updateForm.deletedReferenceIds);
        updateForm.deletedImageIdsJson = JSON.stringify(updateForm.deletedImageIds);
        updateForm.deletedImageUrlsJson = JSON.stringify(updateForm.deletedImageUrls);
        updateForm.deletedPhotoSphereImageIdsJson = JSON.stringify(updateForm.deletedPhotoSphereImageIds);
        updateForm.deletedPhotoSphereImageUrlsJson = JSON.stringify(updateForm.deletedPhotoSphereImageUrls);
        updateForm.newMaterialsJson = JSON.stringify(updateForm.newMaterials);
        updateForm.newTagsJson = JSON.stringify(updateForm.newTags);

        return updateForm;
    }

    async handleInputChange(event) {
        const { target: { name } } = event;
        const currentState = this.state[name];
        currentState.value = event.target.value;

        await this.setState({[name]: currentState});

        if (name === 'latitude' || name === 'longitude') {
            const { latitude, longitude } = this.state;
            if (!validator.isEmpty(latitude.value) && !validator.isEmpty(longitude.value) &&
                validator.matches(latitude.value, latitudeRegex) && validator.matches(longitude.value, longitudeRegex)) {
                this.reverseGeocode();
            }
        }
    }

    async reverseGeocode() {
        const { latitude, longitude, previousCoordinates } = this.state;
        const coordinates = {lat: parseFloat(latitude.value), lng: parseFloat(longitude.value)};
        // Avoid doing duplicate requests
        if (previousCoordinates && coordinates.lat === previousCoordinates.lat && coordinates.lng === previousCoordinates.lng) {
            return;
        }
        const geocoder = new google.maps.Geocoder();
        const result = await new Promise(resolve => geocoder.geocode({location: coordinates}, (results, status) => resolve({results, status})));
        if (result.status !== 'OK' || !result.results || result.results.length === 0) {
            return;
        }
        this.getAddressCityStateFromGeocodingResult(result.results[0]);
        this.setState({previousCoordinates: coordinates});
    }

    handleLocationSearchSelect(lat, lon, address, result) {
        this.setState({
            address: {
                ...this.state.address,
                value: address
            },
            latitude: {
                ...this.state.latitude,
                value: lat
            },
            longitude: {
                ...this.state.longitude,
                value: lon
            }
        });
        this.getAddressCityStateFromGeocodingResult(result);
    }

    getAddressCityStateFromGeocodingResult(result) {
        let city, state, address, country;
        for (let component of result.address_components) {
            if (component.types.includes('locality')) {
                city = component.long_name;
            }
            if (component.types.includes('administrative_area_level_1')) {
                state = component.short_name;
            }
            if (component.types.includes('country')) {
                country = component.short_name;
            }
        }
        /* US Territories are usually listed as countries, with some strange edge cases, like
           San Juan, Puerto Rico where the administrative_area_level_1 is San Juan, not Puerto Rico.
           For Guam, there is no administrative_area_level_1, and Guam is the country
           This is kind of a catch all attempt to get a 2 letter state code
         */
        if ((!state || state.length !== 2) && country && country.length === 2) {
            state = country;
        }
        /* If there was no 2 letter state code, we could end up with something longer like San Juan, so fallback to
           leaving the field blank if it's not 2 letters long
         */
        if (state && state.length !== 2) {
            state = undefined;
        }
        address = result.formatted_address;
        this.setState({city, state, address: {...this.state.address, value: address}});
    }

    handleAdvancedInformationClick() {
        const { showingAdvancedInformation } = this.state;

        this.setState({showingAdvancedInformation: !showingAdvancedInformation});
    }

    handleDateSelectChange(event) {
        this.setState({dateSelectValue: event.target.value});
    }

    handleDatePickerChange(date) {
        this.setState({datePickerCurrentDate: date, datePickerError: null});
    }

    handleDeactivatedDateSelectChange(event) {
        this.setState({deactivatedDateSelectValue: event.target.value});
    }

    handleDeactivatedDatePickerChange(date) {
        this.setState({deactivatedDatePickerCurrentDate: date, deactivatedDatePickerError: null});
    }

    handleReferenceChange(event) {
        const currentReferences = this.state.references;
        const index = parseInt(event.target.name.split('-')[1]);

        currentReferences[index].value = event.target.value;

        this.setState({references: currentReferences});
    }

    handleAddAnotherReferenceLinkClick() {
        const newReference = {
            value: '',
            isValid: true,
            message: ''
        };
        const { references } = this.state;

        references.push(newReference);

        this.setState({references});
    }

    handleReferenceDeleteButtonClick(event, reference, index) {
        const { references } = this.state;

        if (reference.id) {
            const referenceFromState = references.filter(r => r.id === reference.id)[0];
            referenceFromState['deleted'] = true;
        }
        else {
            references.splice(index, 1);
        }

        this.setState({references});
    }

    handleReferenceUndoDeleteButtonClick(event, reference) {
        const { references } = this.state;

        const referenceFromState = references.filter(r => r.id === reference.id)[0];
        referenceFromState['deleted'] = false;

        this.setState({references});
    }

    async handleImageUploaderChange(files) {
        await this.setState({images: files});
    }

    handleImageIsPrimaryCheckboxClick(event, image) {
        const { images, imagesForUpdate } = this.state;

        if (image.isPrimary) {
            image.isPrimary = false;
        }
        else {
            image.isPrimary = true;

            for (const i of images) {
                if (i.url !== image.url) {
                    i.isPrimary = false;
                }
            }

            for (const i of imagesForUpdate) {
                if (i.url !== image.url) {
                    i.isPrimary = false;
                }
            }
        }

        this.setState({images, imagesForUpdate});
    }

    handleImageForUpdateDeleteButtonClick(event, image) {
        const { imagesForUpdate } = this.state;

        let imageForUpdateFromState;
        for (const imageForUpdate of imagesForUpdate) {
            if (imageForUpdate.id === image.id) {
                imageForUpdateFromState = imageForUpdate;
                break;
            }
        }

        if (imageForUpdateFromState) {
            imageForUpdateFromState.hasBeenDeleted = true;
        }

        this.setState({imagesForUpdate});
    }

    handleImageForUpdateUndoDeleteButtonClick(event, image) {
        const { imagesForUpdate } = this.state;

        let imageForUpdateFromState;
        for (const imageForUpdate of imagesForUpdate) {
            if (imageForUpdate.id === image.id) {
                imageForUpdateFromState = imageForUpdate;
                break;
            }
        }

        if (imageForUpdateFromState) {
            imageForUpdateFromState.hasBeenDeleted = false;
        }

        this.setState({imagesForUpdate});
    }

    handleMaterialSelect(variant, selectedMaterials, createdMaterials) {
        const { materials } = this.state;
        let { newMaterials } = this.state;

        materials.materialObjects = selectedMaterials;
        newMaterials = createdMaterials;
        this.setState({materials, newMaterials});
    }

    handleTagSelect(variant, selectedTags, createdTags) {
        this.setState({tags: selectedTags, newTags: createdTags});
    }

    handleSubmit(event) {
        const { monument, onSubmit } = this.props;
        const { images, photoSphereImages } = this.state;

        event.preventDefault();

        this.clearForm(false);

        if (this.validateForm()) {
            if (!monument) {
                onSubmit(this.buildCreateForm());
            }
            else {
                onSubmit(monument, this.buildUpdateForm(), images, photoSphereImages);
            }
        }
    }

    handleCancelButtonClick() {
        const { onCancelButtonClick } = this.props;

        onCancelButtonClick();
    }

    handleAddPhotoSphereImage(image) {
        const { photoSphereImages } = this.state;
        photoSphereImages.push(image);
        this.setState({photoSphereImages});
    }

    handleDeletePhotoSphereImage({image, index}) {
        const { photoSphereImages, photoSphereImagesForUpdate } = this.state;

        if (image) {
            photoSphereImagesForUpdate.find(i => {
                return i.id === image.id;
            }).hasBeenDeleted = true;
        }
        else {
            photoSphereImages.splice(index, 1);
        }

        this.setState({photoSphereImagesForUpdate, photoSphereImages});
    }

    handleRestorePhotoSphereImage(image) {
        const { photoSphereImagesForUpdate } = this.state;

        photoSphereImagesForUpdate.find(i => {
            return i.id === image.id;
        }).hasBeenDeleted = false;

        this.setState({photoSphereImagesForUpdate});
    }

    renderReferenceDeleteButton(reference, index) {
        if (!reference.deleted) {
            return (
                <div
                    className="delete-button reference"
                    onClick={e => this.handleReferenceDeleteButtonClick(e, reference, index)}
                >
                    X
                </div>
            );
        }
        else {
            return (
                <i
                    className="material-icons delete-button undo reference"
                    onClick={e => this.handleReferenceUndoDeleteButtonClick(e, reference)}
                >
                    undo
                </i>
            );
        }
    }

    renderImageIsPrimaryCheckbox(image) {
        const { monument } = this.props;

        if (monument) {
            let isPrimaryIcon;

            if (image.isPrimary) {
                isPrimaryIcon = (
                    <i
                        className="material-icons image-is-primary-checkbox"
                        onClick={e => this.handleImageIsPrimaryCheckboxClick(e, image)}
                    >
                        check_box
                    </i>
                );
            }
            else {
                isPrimaryIcon = (
                    <i
                        className="material-icons image-is-primary-checkbox"
                        onClick={e => this.handleImageIsPrimaryCheckboxClick(e, image)}
                    >
                        check_box_outline_blank
                    </i>
                );
            }

            return (
                <div className="is-primary-container">
                    <div className="image-is-primary-message">
                        Is Primary Image:
                    </div>
                    {isPrimaryIcon}
                </div>
            );
        }
        else {
            return (
                <div/>
            );
        }
    }

    renderImageDeleteButton(image) {
        if (image.hasBeenDeleted) {
            return (
                <i
                    className="material-icons delete-button undo"
                    onClick={e => this.handleImageForUpdateUndoDeleteButtonClick(e, image)}
                >
                    undo
                </i>
            );
        }
        else {
            return (
                <div
                    className="delete-button"
                    onClick={e => this.handleImageForUpdateDeleteButtonClick(e, image)}
                >
                    X
                </div>
            );
        }
    }

    renderClearButton() {
        const { monument } = this.props;

        if (!monument) {
            return (
                <Button
                    type="button"
                    onClick={() => this.clearForm(true)}
                    className="reset-button mr-4 mt-1"
                >
                    Clear
                </Button>
            );
        }
        else {
            return (
                <div/>
            );
        }
    }

    renderResetButton() {
        const { monument } = this.props;

        if (monument) {
            return (
                <Button
                    type="button"
                    onClick={() => this.setFormFieldValuesForUpdate()}
                    className="reset-button mr-4 mt-1"
                >
                    Reset
                </Button>
            );
        }
        else {
            return (
                <div/>
            );
        }
    }

    render() {
        const { showingAdvancedInformation, dateSelectValue, deactivatedDateSelectValue, datePickerCurrentDate,
            deactivatedDatePickerCurrentDate, title, address, latitude, longitude, year, deactivatedYear, month,
            deactivatedMonth, artist, description, inscription, references, imageUploaderKey, materials,
            imagesForUpdate, isTemporary, locationType, photoSphereImagesForUpdate, photoSphereImages,
            city, state, datePickerError, deactivatedDatePickerError } = this.state;
        const { monument, action } = this.props;

        const advancedInformationLink = (
            <div className="advanced-information-link more-link" onClick={() => this.handleAdvancedInformationClick()}>Want to tell us more?</div>
        );

        const hideAdvancedInformationLink = (
            <div className="advanced-information-link hide-link" onClick={() => this.handleAdvancedInformationClick()}>Hide More Information</div>
        );

        let dateInput;

        const dateYearInput = (
            <Form.Group controlId="create-form-date-year">
                <Form.Label>Year:</Form.Label>
                <Form.Control
                    type="number"
                    name="year"
                    placeholder="YYYY"
                    value={year.value}
                    onChange={(event) => this.handleInputChange(event)}
                    isInvalid={!year.isValid}
                    className="text-control-small"
                />
                <Form.Control.Feedback type="invalid">{year.message}</Form.Control.Feedback>
            </Form.Group>
        );

        switch (dateSelectValue) {
            case 'year':
                dateInput = dateYearInput;
                break;
            case 'month-year':
                dateInput = (
                    <Form.Row>
                        <Form.Group controlId="create-form-date-month">
                            <Form.Label>Month:</Form.Label>
                            <Form.Control
                                as="select"
                                name="month"
                                value={month.value}
                                onChange={(event) => this.handleInputChange(event)}
                                isInvalid={!month.isValid}
                                className="select-control mr-2"
                            >
                                <option value="0">January</option>
                                <option value="1">February</option>
                                <option value="2">March</option>
                                <option value="3">April</option>
                                <option value="4">May</option>
                                <option value="5">June</option>
                                <option value="6">July</option>
                                <option value="7">August</option>
                                <option value="8">September</option>
                                <option value="9">October</option>
                                <option value="10">November</option>
                                <option value="11">December</option>
                            </Form.Control>
                            <Form.Control.Feedback type="invalid">{month.message}</Form.Control.Feedback>
                        </Form.Group>

                        {dateYearInput}
                    </Form.Row>
                );
                break;
            case 'exact-date':
                const minimumDate = new Date(1, 0);
                minimumDate.setFullYear(1);
                const currentDate = new Date();

                dateInput = (
                    <Form.Group controlId="create-form-datepicker">
                        <Form.Label>Choose a Date:</Form.Label>
                        <DatePicker
                            selected={datePickerCurrentDate}
                            onChange={(date) => this.handleDatePickerChange(date)}
                            minDate={minimumDate}
                            maxDate={currentDate}
                            defaultValue={null}
                        />
                        <div style={{color: "red"}}>{datePickerError}</div>
                    </Form.Group>
                );
                break;
            default:
                dateInput = <div/>;
        }

        let deactivatedDateInput;

        const deactivatedDateYearInput = (
            <Form.Group controlId="create-form-deactivated-date-year">
                <Form.Label>Deactivated Year:</Form.Label>
                <Form.Control
                    type="number"
                    name="deactivatedYear"
                    placeholder="YYYY"
                    value={deactivatedYear.value}
                    onChange={(event) => this.handleInputChange(event)}
                    isInvalid={!deactivatedYear.isValid}
                    className="text-control-small"
                />
                <Form.Control.Feedback type="invalid">{deactivatedYear.message}</Form.Control.Feedback>
            </Form.Group>
        );

        switch (deactivatedDateSelectValue) {
            case 'year':
                deactivatedDateInput = deactivatedDateYearInput;
                break;
            case 'month-year':
                deactivatedDateInput = (
                    <Form.Row>
                        <Form.Group controlId="create-form-deactivated-date-month">
                            <Form.Label>Deactivated Month:</Form.Label>
                            <Form.Control
                                as="select"
                                name="deactivatedMonth"
<<<<<<< HEAD
                                value={month.value}
=======
                                value={deactivatedMonth.value}
>>>>>>> f24487dc
                                onChange={(event) => this.handleInputChange(event)}
                                isInvalid={!deactivatedMonth.isValid}
                                className="select-control mr-2"
                            >
                                <option value="0">January</option>
                                <option value="1">February</option>
                                <option value="2">March</option>
                                <option value="3">April</option>
                                <option value="4">May</option>
                                <option value="5">June</option>
                                <option value="6">July</option>
                                <option value="7">August</option>
                                <option value="8">September</option>
                                <option value="9">October</option>
                                <option value="10">November</option>
                                <option value="11">December</option>
                            </Form.Control>
                            <Form.Control.Feedback type="invalid">{deactivatedMonth.message}</Form.Control.Feedback>
                        </Form.Group>

                        {deactivatedDateYearInput}
                    </Form.Row>
                );
                break;
            case 'exact-date':
                const minimumDate = new Date(1, 0);
                minimumDate.setFullYear(1);
                const currentDate = new Date();

                deactivatedDateInput = (
                    <Form.Group controlId="create-form-deactivated-datepicker">
                        <Form.Label>Choose a Deactivated Date:</Form.Label>
                        <DatePicker
                            selected={deactivatedDatePickerCurrentDate}
                            onChange={(date) => this.handleDeactivatedDatePickerChange(date)}
                            minDate={minimumDate}
                            maxDate={currentDate}
                        />
                        <div style={{color: "red"}}>{deactivatedDatePickerError}</div>
                    </Form.Group>
                );
                break;
            default:
                deactivatedDateInput = <div/>;
        }

        const referenceInputs = [];

        for (const [index, reference] of references.entries()) {
            referenceInputs.push(
                <div className="reference-container" key={index}>
                    <Form.Label>Reference:</Form.Label>
                    <Form.Control
                        type="text"
                        name={'reference-' + index}
                        placeholder="Reference URL"
                        value={reference.value}
                        onChange={(event) => this.handleReferenceChange(event)}
                        isInvalid={!reference.isValid}
                        className={reference.deleted ? 'text-control deleted-reference' : 'text-control'}
                    />
                    {monument ? this.renderReferenceDeleteButton(reference, index) : <div/>}
                    <Form.Control.Feedback type="invalid">{reference.message}</Form.Control.Feedback>
                </div>
            );
        }

        const invalidMaterials = (
            <div className="invalid-feedback materials">{materials.message}</div>
        );

        let imagesForUpdateDisplay;
        if (imagesForUpdate.length) {
            let imageDisplays = [];
            for (const image of imagesForUpdate) {
                imageDisplays.push(
                    <div
                        className={image.hasBeenDeleted ? 'image-for-update-container deleted' : 'image-for-update-container'}
                        key={image.id}
                    >
                        {this.renderImageDeleteButton(image)}
                        <div
                            className={image.hasBeenDeleted ? 'image-for-update deleted' : 'image-for-update'}
                            style={{backgroundImage: `url("${image.url}")`}}
                        />
                        {this.renderImageIsPrimaryCheckbox(image)}
                    </div>
                );
            }

            imagesForUpdateDisplay = (
                <div>
                    <Form.Label>Current Images:</Form.Label>
                    <div className="images-for-update-container">
                        {imageDisplays}
                    </div>
                </div>
            );
        }

        return (
            <div className="create-form">
                {monument
                    ? <div className="h4 update">{action} an existing Monument or Memorial</div>
                    : <div className="h4 create">{action} a new Monument or Memorial</div>}

                <Form onSubmit={(event) => this.handleSubmit(event)}>
                    {/* Title */}
                    <Form.Group controlId="create-form-title">
                        <Form.Label>Title:</Form.Label>
                        <Form.Control
                            type="text"
                            name="title"
                            placeholder="Title"
                            value={title.value}
                            onChange={(event) => this.handleInputChange(event)}
                            isInvalid={!title.isValid}
                            className="text-control"
                        />
                        <Form.Control.Feedback type="invalid">{title.message}</Form.Control.Feedback>
                    </Form.Group>

                    {/* IsTemporary */}
                    <Form.Group controlId="create-form-is-temporary">
                        <Form.Label className="mr-2 is-temporary">
                            Is Temporary
                            <OverlayTrigger
                                placement="top"
                                overlay={props => (
                                    <Tooltip {...props} show={props.show ? 'show' : ''}>
                                        Temporary monuments or memorials are those that are not built from permanent materials
                                    </Tooltip>
                                )}>
                                <i className="material-icons">
                                    help
                                </i>
                            </OverlayTrigger>:
                        </Form.Label>
                        <ButtonGroup>
                            <Button variant={isTemporary.value ? 'primary' : 'outline-primary'} size="sm" active={isTemporary.value}
                                    onClick={() => this.setState({isTemporary: {...isTemporary, value: true}})}>
                                Yes
                            </Button>
                            <Button variant={!isTemporary.value ? 'primary' : 'outline-primary'} size="sm" active={!isTemporary.value}
                                    onClick={() => this.setState({isTemporary: {...isTemporary, value: false}})}>
                                No
                            </Button>
                        </ButtonGroup>
                    </Form.Group>

                    {/* Materials */}
                    <Form.Group controlId="create-form-materials">
                        <Form.Label>Materials:</Form.Label>
                        <TagsSearch
                            variant="materials"
                            onChange={(variant, selectedMaterials, createdMaterials) =>
                                this.handleMaterialSelect(variant, selectedMaterials, createdMaterials)}
                            allowTagCreation={true}
                            className={materials.isValid ? undefined : 'is-invalid'}
                            ref={this.materialsSelectRef}
                        />
                        {!materials.isValid && invalidMaterials}
                    </Form.Group>

                    <div className="address-coordinates-container">
                        <span className="font-weight-bold">Location Type:</span>
                        <Form.Group>
                            <Form.Control as="select"
                                          value={locationType.value}
                                          isInvalid={!locationType.isValid}
                                          onChange={event => this.setState({locationType: {isValid: true, message: '', value: event.target.value}})}>
                                <option value="">Select a Location Type</option>
                                <option value="address">Street Address</option>
                                <option value="coordinates">Geographic Coordinates</option>
                            </Form.Control>
                            <Form.Control.Feedback type="invalid">{locationType.message}</Form.Control.Feedback>
                        </Form.Group>

                        {locationType.value === 'address' && <>
                            <Form.Group controlId="create-form-address" className="mt-3">
                                <Form.Label>Address:</Form.Label>
                                <LocationSearch value={address.value}
                                                placeholder="Address"
                                                isInvalid={!address.isValid}
                                                className="form-control text-control w-100"
                                                onSuggestionSelect={this.handleLocationSearchSelect.bind(this)}/>
                                {!address.isValid && <div className="invalid-feedback d-inline-block">{address.message}</div>}
                            </Form.Group>
                            {latitude.value && longitude.value && <div className="coordinates-geocode-group">
                                <div className="coordinates-geocode-row">
                                    <span className="coordinates-geocode-row-label">Coordinates:</span> {latitude.value}, {longitude.value}
                                </div>
                                <div className="coordinates-geocode-row">
                                    <span className="coordinates-geocode-row-label">City:</span> {city}
                                </div>
                                <div className="coordinates-geocode-row">
                                    <span className="coordinates-geocode-row-label">State:</span> {state}
                                </div>
                            </div>}
                        </>}

                        {locationType.value === 'coordinates' &&
                            <Form.Group controlId="create-form-coordinates" className="mt-3">
                                <Form.Label>Coordinates:</Form.Label>
                                <div className="coordinates-group">
                                    <div className="coordinate-field">
                                        <Form.Control
                                            type="text"
                                            name="latitude"
                                            placeholder="Latitude"
                                            value={latitude.value}
                                            onChange={(event) => this.handleInputChange(event)}
                                            isInvalid={!latitude.isValid}
                                            className="text-control-small"
                                        />
                                        <Form.Control.Feedback type="invalid">{latitude.message}</Form.Control.Feedback>
                                    </div>
                                    <div className="coordinate-field">
                                        <Form.Control
                                            type="text"
                                            name="longitude"
                                            placeholder="Longitude"
                                            value={longitude.value}
                                            onChange={(event) => this.handleInputChange(event)}
                                            isInvalid={!longitude.isValid}
                                            className="text-control-small"
                                        />
                                        <Form.Control.Feedback type="invalid">{longitude.message}</Form.Control.Feedback>
                                    </div>
                                </div>
                                {address.value && <div className="coordinates-geocode-group">
                                    <div className="coordinates-geocode-row">
                                        <span className="coordinates-geocode-row-label">Address:</span> {address.value}
                                    </div>
                                    <div className="coordinates-geocode-row">
                                        <span className="coordinates-geocode-row-label">City:</span> {city}
                                    </div>
                                    <div className="coordinates-geocode-row">
                                        <span className="coordinates-geocode-row-label">State:</span> {state}
                                    </div>
                                </div>}
                            </Form.Group>
                        }
                    </div>

                    {/* Images */}
                    <Form.Group controlId="create-form-image">
                        <Form.Label>{monument ? 'Add More Images:' : 'Images:'}</Form.Label>
                        <ImageUploader
                            withIcon={false}
                            imgExtension={['.jpg', '.png']}
                            maxFileSize={5000000}
                            label=""
                            fileSizeError="- File is too large. The maximum file size is 5MB"
                            fileTypeError="File type is not supported"
                            withPreview={true}
                            onChange={(files) => this.handleImageUploaderChange(files)}
                            key={imageUploaderKey}
                            errorClass="invalid-feedback"
                        />
                        {imagesForUpdateDisplay}
                    </Form.Group>

                    <Collapse in={showingAdvancedInformation}>
                        <div>
                            {/* PhotoSphere Images */}
                            <PhotoSphereImages images={photoSphereImagesForUpdate.concat(photoSphereImages)}
                                               onAddImage={this.handleAddPhotoSphereImage.bind(this)}
                                               onDeleteImage={this.handleDeletePhotoSphereImage.bind(this)}
                                               onRestoreImage={this.handleRestorePhotoSphereImage.bind(this)}/>
                            {/* Artist */}
                            <Form.Group controlId="create-form-artist">
                                <Form.Label>Artist:</Form.Label>
                                <Form.Control
                                    type="text"
                                    name="artist"
                                    placeholder="Artist"
                                    value={artist.value}
                                    onChange={(event) => this.handleInputChange(event)}
                                    isInvalid={!artist.isValid}
                                    className="text-control"
                                />
                                <Form.Control.Feedback type="invalid">{artist.message}</Form.Control.Feedback>
                            </Form.Group>

                            <div className="date-container">
                                {/* Date */}
                                <Form.Group controlId="create-form-date-select">
                                    <Form.Label>Date:</Form.Label>
                                    <Form.Control
                                        as="select"
                                        className="select-control"
                                        onChange={(event) => this.handleDateSelectChange(event)}
                                        defaultValue={dateSelectValue}
                                    >
                                        <option value="year">Year</option>
                                        <option value="month-year">Month/Year</option>
                                        <option value="exact-date">Exact Date</option>
                                    </Form.Control>
                                </Form.Group>

                                {/* Date: Input (Year, Year/Month, or Date Picker) */}
                                {dateInput}
                            </div>

                            <div className="date-container">
                                {/* Deactivated Date */}
                                <Form.Group controlId="create-form-deactivated-date-select">
                                    <Form.Label>Deactivated Date:</Form.Label>
                                    <Form.Control
                                        as="select"
                                        className="select-control"
                                        onChange={(event) => this.handleDeactivatedDateSelectChange(event)}
                                        defaultValue={deactivatedDateSelectValue}
                                    >
                                        <option value="year">Year</option>
                                        <option value="month-year">Month/Year</option>
                                        <option value="exact-date">Exact Date</option>
                                    </Form.Control>
                                </Form.Group>

                                {/* Deactivated Date: Input (Year, Year/Month, or Date Picker) */}
                                {deactivatedDateInput}
                            </div>

                            {/* Description */}
                            <Form.Group controlId="create-form-description">
                                <Form.Label>Description:</Form.Label>
                                <Form.Control
                                    as="textarea"
                                    rows="3"
                                    name="description"
                                    placeholder="Description"
                                    value={description.value}
                                    onChange={(event) => this.handleInputChange(event)}
                                    isInvalid={!description.isValid}
                                    className="multi-line-text-control"
                                />
                                <Form.Control.Feedback type="invalid">{description.message}</Form.Control.Feedback>
                            </Form.Group>

                            {/* Inscription */}
                            <Form.Group controlId="create-form-inscription">
                                <Form.Label>Inscription:</Form.Label>
                                <Form.Control
                                    as="textarea"
                                    rows="3"
                                    name="inscription"
                                    placeholder="Inscription"
                                    value={inscription.value}
                                    onChange={(event) => this.handleInputChange(event)}
                                    isInvalid={!inscription.isValid}
                                    className="multi-line-text-control"
                                />
                                <Form.Control.Feedback type="invalid">{inscription.message}</Form.Control.Feedback>
                            </Form.Group>

                            {/* Tags */}
                            <Form.Group controlId="create-form-tags">
                                <Form.Label>Tags:</Form.Label>
                                <TagsSearch
                                    variant="tags"
                                    onChange={(variant, selectedTags, createdTags) =>
                                        this.handleTagSelect(variant, selectedTags, createdTags)}
                                    allowTagCreation={true}
                                    ref={this.tagsSelectRef}
                                />
                            </Form.Group>

                            <div className="references-container">
                                {/* References */}
                                <Form.Group controlId="create-form-references">
                                    {referenceInputs}
                                </Form.Group>

                                <div className="add-reference-link" onClick={() => this.handleAddAnotherReferenceLinkClick()}>+ Add Another Reference</div>
                            </div>
                        </div>
                    </Collapse>

                    <div className="d-flex flex-column justify-content-center">
                        {!showingAdvancedInformation && advancedInformationLink}
                        {showingAdvancedInformation && hideAdvancedInformationLink}

                        <ButtonToolbar className={monument ? 'btn-toolbar update' : null}>
                            <Button
                                variant="primary"
                                type="submit"
                                className="mr-4 mt-1"
                            >
                                Submit
                            </Button>

                            {this.renderClearButton()}
                            {this.renderResetButton()}

                            <Button
                                variant="danger"
                                type="button"
                                onClick={() => this.handleCancelButtonClick()}
                                className="mt-1"
                            >
                                Cancel
                            </Button>
                        </ButtonToolbar>
                    </div>
                </Form>
            </div>
        );
    }
}<|MERGE_RESOLUTION|>--- conflicted
+++ resolved
@@ -1262,11 +1262,7 @@
                             <Form.Control
                                 as="select"
                                 name="deactivatedMonth"
-<<<<<<< HEAD
-                                value={month.value}
-=======
                                 value={deactivatedMonth.value}
->>>>>>> f24487dc
                                 onChange={(event) => this.handleInputChange(event)}
                                 isInvalid={!deactivatedMonth.isValid}
                                 className="select-control mr-2"
