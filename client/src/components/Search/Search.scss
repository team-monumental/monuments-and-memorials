@import "../../../node_modules/bootstrap/scss/functions";
@import "../../../node_modules/bootstrap/scss/variables";
@import "../../../node_modules/bootstrap/scss/mixins";

.search-results-page {
  height: 100%;
  display: flex;
  flex-wrap: wrap;
  flex-direction: column-reverse;
  > div {
      flex: 33%;
      &.map-column {
          flex: 10%;
          @include media-breakpoint-up(lg) {
              flex: 33%;
          }
      }
  }

  @include media-breakpoint-up(lg) {
    flex-direction: row;
  }
}

.map-column {
  display: flex;
  justify-content: flex-end;
  height: 100%;
  max-width: 1000px;
  @include media-breakpoint-down(md) {
    flex: 0 0 100%;
    height: 30%;
    width: 100%;
    flex-wrap: wrap;
    align-self: flex-end;
  }
  .leaflet-container {
    height: 100%;
  }
}

.search-column {
  overflow-y: auto;
  display: flex;
  flex-direction: column;
  position: relative;
  padding: 0 4rem;

  @include media-breakpoint-down(xs) {
    flex: 0 0 100%;
    height: 100%;
    .search-result {
      flex-direction: column;
      flex-wrap: wrap;
    }
  }

  @include media-breakpoint-down(lg) {
    width: 100%;
    flex: 0 0 100%;
    height: 70%;
  }

  @include media-breakpoint-up(lg) {
<<<<<<< HEAD
    width: 40%;
=======
    width: 40rem;
>>>>>>> b48c9d1d
    max-width: calc(100vw - 2rem);
    height: 100%;
  }


  .search-result {
    margin-bottom: 1.5rem;
  }
}

.search-header {
  display: flex;
  flex-direction: column;
  position: sticky;
  top: 0;
  background-color: white;
  z-index: 1;
  margin-bottom: 0.5rem;
  padding-bottom: 0.5rem;
  overflow-y: visible;

  .search-info {
    display: flex;
    justify-content: space-between;
    align-items: center;
    flex-wrap: wrap;
<<<<<<< HEAD

    div {
      margin-top: 3%;
      @include media-breakpoint-up(md) {
        margin-top: 0%;
      }
    }

    & > * {
      display: flex;
      white-space: nowrap;
      align-items: center;
    }

=======

    & > * {
      display: flex;
      white-space: nowrap;
      align-items: center;
    }

>>>>>>> b48c9d1d
    select, input {
      padding: 0.25rem 0.4rem;
      height: min-content;
    }
  }
}

.spinner-container {
    position: fixed;
    height: 100vh;
    width: 100vw;
    background-color: rgba(0,0,0,0.5);
    top: 0;
    z-index: 10000;
    display: flex;
    align-items: center;
    justify-content: center;
    color: white;
}

.pagination-container {
    position: sticky;
    bottom: 1rem;
    display: flex;
    justify-content: center;
    z-index: 1;
    .pagination {
        background-color: white;
        .page-link {
            border: 0 !important;
        }
    }
}<|MERGE_RESOLUTION|>--- conflicted
+++ resolved
@@ -62,11 +62,7 @@
   }
 
   @include media-breakpoint-up(lg) {
-<<<<<<< HEAD
     width: 40%;
-=======
-    width: 40rem;
->>>>>>> b48c9d1d
     max-width: calc(100vw - 2rem);
     height: 100%;
   }
@@ -93,7 +89,6 @@
     justify-content: space-between;
     align-items: center;
     flex-wrap: wrap;
-<<<<<<< HEAD
 
     div {
       margin-top: 3%;
@@ -107,16 +102,7 @@
       white-space: nowrap;
       align-items: center;
     }
-
-=======
-
-    & > * {
-      display: flex;
-      white-space: nowrap;
-      align-items: center;
-    }
-
->>>>>>> b48c9d1d
+    
     select, input {
       padding: 0.25rem 0.4rem;
       height: min-content;
