import React from 'react';
import './Search.scss';
import Pagination from '../Pagination/Pagination';
import MapResults from './MapResults/MapResults';
import Filters from './Filters/Filters';
import SearchInfo from './SearchInfo/SearchInfo';
import SearchResults from './SearchResults/SearchResults';
import * as moment from 'moment';

/**
 * Root presentational component for the search page
 */
export default class Search extends React.Component {

    /**
     * Whenever the monuments list changes (in length or at least one id has changed), scroll the search results
     * up to the top, so that we see the first of the new results instead of wherever we might have been
     * scrolled to before
     */
    componentDidUpdate(prevProps, prevState, snapshot) {
        if (prevProps.monuments && this.props.monuments) {
            let didChange = false;
            if (prevProps.monuments.length !== this.props.monuments.length) {
                didChange = true;
            } else {
                prevProps.monuments.forEach((monument, index) => {
                    if (this.props.monuments[index].id !== monument.id) didChange = true;
                });
            }
            if (didChange) {
                if(document.getElementById('search-column')) {
                    document.querySelector('search-column').scrollTo({top: 0});
                }
            }
        }
    }

    render() {
        const {
            monuments, onLimitChange, onSortChange, lat, lon, sort, d: distance, decade,
            onFilterChange, tags, materials, start, end
        } = this.props;
        const [ count, page, limit ] = [ this.props.count, this.props.page, this.props.limit ]
            .map(value => parseInt(value) || 0);

        const pageCount = Math.ceil(count / limit);

        // Create an array of decades from the monument years, then remove any duplicates and sort
        const decades = [...new Set(monuments.map(monument => {
            const date = moment(monument.date);
            // Turn the year into its decade
            return Math.floor(date.year() / 10) * 10;
        }).sort())];

        return (
            <div className="search-results-page">
                <div className="map-column d-none d-sm-none d-md-flex">
                    <MapResults monuments={monuments} zoom={lat && lon ? 10 : 4} center={lat && lon ? [lat, lon] : null}/>
                </div>
                <div className="search-column">
                    <div className="search-header">
                        <Filters onChange={filters => onFilterChange(filters)}
                                 showDistance={lat && lon} distance={distance}
                                 tags={tags} materials={materials}/>
                        <SearchInfo count={count} page={page} limit={limit} sort={sort}
                                    onLimitChange={onLimitChange}
                                    onSortChange={onSortChange}
                                    showDistanceSort={lat && lon}/>
                    </div>
                    <div className="search-results">
                        <SearchResults monuments={monuments} limit={limit} page={page}/>
                    </div>
<<<<<<< HEAD
                    <div className="pagination-container">
                        <Pagination count={pageCount}
                                    page={page - 1}
                                    onPage={page => this.handlePageChange(page + 1)}/>
=======
                    <div className="search-column">
                        <div className="search-header">
                            <Filters onChange={filters => onFilterChange(filters)}
                                     showDistance={lat && lon} distance={distance}
                                     tags={tags} materials={materials} decades={decades} decade={decade}
                                     start={start} end={end}/>
                            <SearchInfo count={count} page={page} limit={limit} sort={sort}
                                        onLimitChange={onLimitChange}
                                        onSortChange={onSortChange}
                                        showDistanceSort={lat && lon}/>
                        </div>
                        <div className="search-results">
                            <SearchResults monuments={monuments} limit={limit} page={page}/>
                        </div>
                        <div className="pagination-container">
                            <Pagination count={pageCount}
                                        page={page - 1}
                                        onPage={page => this.handlePageChange(page + 1)}/>
                        </div>
>>>>>>> 09b3ceef
                    </div>
                </div>
            </div>
        )
    }
}<|MERGE_RESOLUTION|>--- conflicted
+++ resolved
@@ -60,8 +60,9 @@
                 <div className="search-column">
                     <div className="search-header">
                         <Filters onChange={filters => onFilterChange(filters)}
-                                 showDistance={lat && lon} distance={distance}
-                                 tags={tags} materials={materials}/>
+                                     showDistance={lat && lon} distance={distance}
+                                     tags={tags} materials={materials} decades={decades} decade={decade}
+                                     start={start} end={end}/>
                         <SearchInfo count={count} page={page} limit={limit} sort={sort}
                                     onLimitChange={onLimitChange}
                                     onSortChange={onSortChange}
@@ -70,32 +71,10 @@
                     <div className="search-results">
                         <SearchResults monuments={monuments} limit={limit} page={page}/>
                     </div>
-<<<<<<< HEAD
                     <div className="pagination-container">
                         <Pagination count={pageCount}
                                     page={page - 1}
                                     onPage={page => this.handlePageChange(page + 1)}/>
-=======
-                    <div className="search-column">
-                        <div className="search-header">
-                            <Filters onChange={filters => onFilterChange(filters)}
-                                     showDistance={lat && lon} distance={distance}
-                                     tags={tags} materials={materials} decades={decades} decade={decade}
-                                     start={start} end={end}/>
-                            <SearchInfo count={count} page={page} limit={limit} sort={sort}
-                                        onLimitChange={onLimitChange}
-                                        onSortChange={onSortChange}
-                                        showDistanceSort={lat && lon}/>
-                        </div>
-                        <div className="search-results">
-                            <SearchResults monuments={monuments} limit={limit} page={page}/>
-                        </div>
-                        <div className="pagination-container">
-                            <Pagination count={pageCount}
-                                        page={page - 1}
-                                        onPage={page => this.handlePageChange(page + 1)}/>
-                        </div>
->>>>>>> 09b3ceef
                     </div>
                 </div>
             </div>
