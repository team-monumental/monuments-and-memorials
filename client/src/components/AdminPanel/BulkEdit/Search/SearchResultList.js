import React, {useState} from 'react';
import {Col, Container, InputGroup, ListGroup, Row} from "react-bootstrap";
<<<<<<< HEAD
=======

>>>>>>> 67b68abe
import SearchResult from "./SearchResult";
import SearchResultNav from "./SearchResultNav";

const SearchResultList = ({results, enqueue, dequeue}) => {
    const [checked, setChecked] = useState(false)
<<<<<<< HEAD
=======
    const [items, setItems] = useState([])
>>>>>>> 67b68abe

    const toggleChecked = () => {
        setChecked(!checked)
    }

    return (
<<<<<<< HEAD
        <ListGroup as="ol" variant="flush">
            <ListGroup.Item as="li">
                <Container fluid>
                    <Row>
                        <Col lg={1}><InputGroup.Checkbox checked={checked} onChange={toggleChecked}/></Col>
                        <Col lg={3}><span>NAME</span></Col>
                        <Col lg={2}><span>ARTIST</span></Col>
                        <Col lg={2}><span>TAGS</span></Col>
                        <Col lg={2}><span>DATE CREATED</span></Col>
                    </Row>
                </Container>
            </ListGroup.Item>
            {results.map((result) => (
                <SearchResult
                    data={result}
                    nq={enqueue}
                    dq={dequeue}
                    selected={checked}
                />
            ))}
        </ListGroup>
=======
        <>
            <ListGroup as="ol" variant="flush">
                <ListGroup.Item as="li">
                    <Container fluid>
                        <Row>
                            <Col lg={1}><InputGroup.Checkbox checked={checked} onChange={toggleChecked}/></Col>
                            <Col lg={3}><span>NAME</span></Col>
                            <Col lg={2}><span>ARTIST</span></Col>
                            <Col lg={2}><span>TAGS</span></Col>
                            <Col lg={2}><span>DATE CREATED</span></Col>
                        </Row>
                    </Container>
                </ListGroup.Item>
                {items.map((item, idx) => (
                    <SearchResult
                        key={`search-result-${idx}`}
                        data={item}
                        nq={enqueue}
                        dq={dequeue}
                        selected={checked}
                    />
                ))}
            </ListGroup>
            <SearchResultNav results={results} setItems={setItems}/>
        </>
>>>>>>> 67b68abe
    )
}

export default SearchResultList<|MERGE_RESOLUTION|>--- conflicted
+++ resolved
@@ -1,47 +1,18 @@
 import React, {useState} from 'react';
 import {Col, Container, InputGroup, ListGroup, Row} from "react-bootstrap";
-<<<<<<< HEAD
-=======
 
->>>>>>> 67b68abe
 import SearchResult from "./SearchResult";
 import SearchResultNav from "./SearchResultNav";
 
 const SearchResultList = ({results, enqueue, dequeue}) => {
     const [checked, setChecked] = useState(false)
-<<<<<<< HEAD
-=======
     const [items, setItems] = useState([])
->>>>>>> 67b68abe
 
     const toggleChecked = () => {
         setChecked(!checked)
     }
 
     return (
-<<<<<<< HEAD
-        <ListGroup as="ol" variant="flush">
-            <ListGroup.Item as="li">
-                <Container fluid>
-                    <Row>
-                        <Col lg={1}><InputGroup.Checkbox checked={checked} onChange={toggleChecked}/></Col>
-                        <Col lg={3}><span>NAME</span></Col>
-                        <Col lg={2}><span>ARTIST</span></Col>
-                        <Col lg={2}><span>TAGS</span></Col>
-                        <Col lg={2}><span>DATE CREATED</span></Col>
-                    </Row>
-                </Container>
-            </ListGroup.Item>
-            {results.map((result) => (
-                <SearchResult
-                    data={result}
-                    nq={enqueue}
-                    dq={dequeue}
-                    selected={checked}
-                />
-            ))}
-        </ListGroup>
-=======
         <>
             <ListGroup as="ol" variant="flush">
                 <ListGroup.Item as="li">
@@ -67,7 +38,6 @@
             </ListGroup>
             <SearchResultNav results={results} setItems={setItems}/>
         </>
->>>>>>> 67b68abe
     )
 }
 
