import React from 'react';
import {Col, Container, ListGroup, Row} from "react-bootstrap";
import SearchResult from "./SearchResult";

const SearchResultList = ({results, enqueue, dequeue}) => {
    return (
        <ListGroup as="ol" variant="flush">
            <ListGroup.Item as="li">
                <Container fluid>
                    <Row>
                        <Col lg={{span: 3, offset: 1}}><span>NAME</span></Col>
                        <Col lg={2}><span>ARTIST</span></Col>
                        <Col lg={2}><span>TAGS</span></Col>
                        <Col lg={{span: 2, offset: -1}}><span>DATE CREATED</span></Col>
                    </Row>
                </Container>
            </ListGroup.Item>
            {results.map(result => (
                <SearchResult
                    data={result}
                    title={result.title}
                    artist={result.artist}
                    date={result.date}
                    tags={result.monumentTags.slice(0, 2).map(monumentTag => monumentTag.tag.name)}
<<<<<<< HEAD
                    id={result.id}
                />
=======
                    nq={enqueue}
                    dq={dequeue}/>
>>>>>>> d0b9e173
            ))}
        </ListGroup>
    )
}

export default SearchResultList<|MERGE_RESOLUTION|>--- conflicted
+++ resolved
@@ -22,13 +22,10 @@
                     artist={result.artist}
                     date={result.date}
                     tags={result.monumentTags.slice(0, 2).map(monumentTag => monumentTag.tag.name)}
-<<<<<<< HEAD
+                    nq={enqueue}
+                    dq={dequeue}
                     id={result.id}
                 />
-=======
-                    nq={enqueue}
-                    dq={dequeue}/>
->>>>>>> d0b9e173
             ))}
         </ListGroup>
     )
