--- conflicted
+++ resolved
@@ -1,13 +1,7 @@
 import React, {useEffect, useState} from 'react'
 import {Pagination} from "react-bootstrap";
 
-<<<<<<< HEAD
-const SearchResultNav = ({results, setItems}) => {
-    const [active, setActive] = useState(0)
-    const [step] = useState(10)
-=======
 const SearchResultNav = ({results, setItems, setActive, active, setStep, step}) => {
->>>>>>> c66993f2
 
     const handleActive = (idx) => {
         setActive(idx)
