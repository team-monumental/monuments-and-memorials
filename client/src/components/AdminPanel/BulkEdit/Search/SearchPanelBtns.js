import React, {useContext, useState} from 'react'
import {Button, ButtonGroup, Dropdown, DropdownButton, Modal} from "react-bootstrap";
import {deleteMonument} from "../../../../actions/update-monument";
import SearchResultContext from "../../../../contexts";
import {useDispatch} from "react-redux";
import {buildBulkExportData, exportToCsv} from "../../../../utils/export-util";
import {exportToPdf} from "../../../../utils/export-util";
import {pdfExportFields} from "../../../../utils/export-util";
import {csvExportFields} from "../../../../utils/export-util";
import moment from "moment";
import {RollbarContext} from "../../../../App";
import * as JSZip from "jszip";
import {getS3ImageNameFromObjectUrl, getS3ImageObjectKeyFromObjectUrl} from "../../../../utils/api-util";
import * as AWS from "aws-sdk";
import * as JSZipUtils from "jszip-utils";
import {saveAs} from 'file-saver';


const exportOptions = [
    ".CSV",
    ".PDF",
    ".ZIP"
]

const SearchPanelBtns = (queue) => {

    const [show, setShow] = useState(false)
    const del = useContext(SearchResultContext)
    const dispatch = useDispatch()
    const rollbar = useContext(RollbarContext);

    const confirmDelete = () => {
        for(var i = 0; i < queue.queue.length; i++){
            dispatch(deleteMonument(queue.queue[i].id));
            del(queue.queue[i].id);

        }

        setShow(false);
    }

    const exportSelectedFormat = (idx) =>{
        switch (exportOptions[idx]){
            case ".CSV":
                exportSelectedCsv();
                break;
            case ".PDF":
                exportSelectedPdf();
                break;
            case ".ZIP":
                exportSelectedZip();
                break
        }

    }

    const exportSelectedPdf = () => {
        var data = buildBulkExportData(queue.queue, pdfExportFields, true)
        exportToPdf(pdfExportFields, data,
            `Selected Monuments Data ${moment().format('YYYY-MM-DD hh:mm')}`);
        console.log(queue.queue);
        rollbar.info(`Exported monuments (${queue.queue.length}) to PDF`);
    }

    const exportSelectedCsv = () => {
        var data = buildBulkExportData(queue.queue, csvExportFields, true)
        const csv = exportToCsv(csvExportFields, data);
        const exportFileName = `Selected Monuments Data ${moment().format('YYYY-MM-DD hh:mm')}` + '.csv';
        const blob = new Blob([csv]);

        if (navigator.msSaveBlob) { // For Microsoft Edge
            navigator.msSaveBlob(blob, exportFileName);
        } else {
            const link = document.createElement("a");
            if (link.download !== undefined) {
                const url = URL.createObjectURL(blob);
                link.setAttribute("href", url);
                link.setAttribute("download", exportFileName);
                document.body.appendChild(link);
                link.click();
            }
        }
        rollbar.info(`Exported monuments (${queue.queue.length}) to CSV`);
    }

    const imageFromAWS = (imageUrl) => {
        // Setup the global AWS config
        AWS.config.update({
            region: 'us-east-2',
            accessKeyId: `${process.env.REACT_APP_AWS_ACCESS_KEY_ID}`,
            secretAccessKey: `${process.env.REACT_APP_AWS_SECRET_ACCESS_KEY}`
        });
        const s3Client = new AWS.S3();
        const key = getS3ImageObjectKeyFromObjectUrl(imageUrl)
        return s3Client.getObject({
            Bucket: 'monuments-and-memorials',
            Key: key
        }).promise();
    }

    const imageFromUrl = (imageUrl) => {
        return JSZipUtils.getBinaryContent(imageUrl, {})
    }

    const exportSelectedZip  = async  () => {
        var data = buildBulkExportData(queue.queue, csvExportFields.concat(['Image Names', 'Image Reference URLs', 'Image Captions']), true)
        const csv = exportToCsv(csvExportFields.concat(['Image Names', 'Image Reference URLs', 'Image Captions']), data);
        const exportFileName = `Selected Monuments Data ${moment().format('YYYY-MM-DD hh_mm')}` + '.csv';
        const zip = new JSZip();
        zip.file(exportFileName, csv);
        var exportImages = [];
        queue.queue.forEach(monument => {
            if (monument.images) {
                exportImages = exportImages.concat(monument.images)
            }
        })
        if (exportImages) {
            for (const image of exportImages) {
                if (image.isPhotoSphere) {
                    continue
                }

                let data
                try {
                    data = await imageFromAWS(image.url)
                    if (!data) {
                        await imageFromUrl(image.url).then(
                            (data2, err) => {
                                if (err) {
                                    throw err
                                } else {
                                    data = data2
                                }
                            }
                        )
                    }
                } catch (e) {
                    try {
                        await imageFromUrl(image.url).then(
                            (data2, err) => {
                                if (err) {
                                    throw err
                                } else {
                                    data = data2
                                }
                            }
                        )
                    } catch (e) {
                        alert('Problem happened when downloading img: ' + image.url);
                        console.error('Problem happened when downloading img: ' + image.url);
                        rollbar.error(e)
                        continue
                    }
                }

                let name = getS3ImageNameFromObjectUrl(image.url)
                if (!name.endsWith('.png') && !name.endsWith('.jpg')) {
                    name = name + '.jpg'
                }
                zip.file(name, data.Body, {binary: true});
            }
        }

        zip.generateAsync({type: "blob"})
            .then(function (content) {
                saveAs(content, "monuments.zip");
                rollbar.info(`Exported monuments (${data.length}) to Zip`);
            });
    }

    return (
        <ButtonGroup className="panel-btns">
            <DropdownButton as={ButtonGroup} title="Export As" variant="info">
<<<<<<< HEAD

                {exportOptions.map((opt, idx) => (
                    <Dropdown.Item eventKey={idx} onClick={() => exportSelectedFormat(idx)}>{opt}</Dropdown.Item>

=======
                {exportOptions.map((opt, idx) => (
                    <Dropdown.Item key={`search-panel-btn-${idx}`} eventKey={idx}>
                        {opt}
                    </Dropdown.Item>
>>>>>>> 67b68abe
                ))}
            </DropdownButton>

            <Button variant="danger" onClick={() => setShow(true)}>Delete Selected</Button>

            <Modal show={show} onHide={() => setShow(false)}>
                <Modal.Header closeButton>
                    Delete Selected Monuments?
                </Modal.Header>
                <Modal.Body>
                    <div>
                        Are you sure you want to <strong>permanently</strong> delete {queue.queue.length} monuments or memorials?
                    </div>
                </Modal.Body>
                <Modal.Footer>
                    <Button variant="light" onClick={() => setShow(false)}>
                        Cancel
                    </Button>
                    <Button variant="danger" onClick={confirmDelete}>
                        Delete
                    </Button>
                </Modal.Footer>
            </Modal>

        </ButtonGroup>
    )
}

export default SearchPanelBtns<|MERGE_RESOLUTION|>--- conflicted
+++ resolved
@@ -1,20 +1,5 @@
-import React, {useContext, useState} from 'react'
-import {Button, ButtonGroup, Dropdown, DropdownButton, Modal} from "react-bootstrap";
-import {deleteMonument} from "../../../../actions/update-monument";
-import SearchResultContext from "../../../../contexts";
-import {useDispatch} from "react-redux";
-import {buildBulkExportData, exportToCsv} from "../../../../utils/export-util";
-import {exportToPdf} from "../../../../utils/export-util";
-import {pdfExportFields} from "../../../../utils/export-util";
-import {csvExportFields} from "../../../../utils/export-util";
-import moment from "moment";
-import {RollbarContext} from "../../../../App";
-import * as JSZip from "jszip";
-import {getS3ImageNameFromObjectUrl, getS3ImageObjectKeyFromObjectUrl} from "../../../../utils/api-util";
-import * as AWS from "aws-sdk";
-import * as JSZipUtils from "jszip-utils";
-import {saveAs} from 'file-saver';
-
+import React from 'react'
+import {Button, ButtonGroup, Dropdown, DropdownButton} from "react-bootstrap";
 
 const exportOptions = [
     ".CSV",
@@ -22,190 +7,17 @@
     ".ZIP"
 ]
 
-const SearchPanelBtns = (queue) => {
-
-    const [show, setShow] = useState(false)
-    const del = useContext(SearchResultContext)
-    const dispatch = useDispatch()
-    const rollbar = useContext(RollbarContext);
-
-    const confirmDelete = () => {
-        for(var i = 0; i < queue.queue.length; i++){
-            dispatch(deleteMonument(queue.queue[i].id));
-            del(queue.queue[i].id);
-
-        }
-
-        setShow(false);
-    }
-
-    const exportSelectedFormat = (idx) =>{
-        switch (exportOptions[idx]){
-            case ".CSV":
-                exportSelectedCsv();
-                break;
-            case ".PDF":
-                exportSelectedPdf();
-                break;
-            case ".ZIP":
-                exportSelectedZip();
-                break
-        }
-
-    }
-
-    const exportSelectedPdf = () => {
-        var data = buildBulkExportData(queue.queue, pdfExportFields, true)
-        exportToPdf(pdfExportFields, data,
-            `Selected Monuments Data ${moment().format('YYYY-MM-DD hh:mm')}`);
-        console.log(queue.queue);
-        rollbar.info(`Exported monuments (${queue.queue.length}) to PDF`);
-    }
-
-    const exportSelectedCsv = () => {
-        var data = buildBulkExportData(queue.queue, csvExportFields, true)
-        const csv = exportToCsv(csvExportFields, data);
-        const exportFileName = `Selected Monuments Data ${moment().format('YYYY-MM-DD hh:mm')}` + '.csv';
-        const blob = new Blob([csv]);
-
-        if (navigator.msSaveBlob) { // For Microsoft Edge
-            navigator.msSaveBlob(blob, exportFileName);
-        } else {
-            const link = document.createElement("a");
-            if (link.download !== undefined) {
-                const url = URL.createObjectURL(blob);
-                link.setAttribute("href", url);
-                link.setAttribute("download", exportFileName);
-                document.body.appendChild(link);
-                link.click();
-            }
-        }
-        rollbar.info(`Exported monuments (${queue.queue.length}) to CSV`);
-    }
-
-    const imageFromAWS = (imageUrl) => {
-        // Setup the global AWS config
-        AWS.config.update({
-            region: 'us-east-2',
-            accessKeyId: `${process.env.REACT_APP_AWS_ACCESS_KEY_ID}`,
-            secretAccessKey: `${process.env.REACT_APP_AWS_SECRET_ACCESS_KEY}`
-        });
-        const s3Client = new AWS.S3();
-        const key = getS3ImageObjectKeyFromObjectUrl(imageUrl)
-        return s3Client.getObject({
-            Bucket: 'monuments-and-memorials',
-            Key: key
-        }).promise();
-    }
-
-    const imageFromUrl = (imageUrl) => {
-        return JSZipUtils.getBinaryContent(imageUrl, {})
-    }
-
-    const exportSelectedZip  = async  () => {
-        var data = buildBulkExportData(queue.queue, csvExportFields.concat(['Image Names', 'Image Reference URLs', 'Image Captions']), true)
-        const csv = exportToCsv(csvExportFields.concat(['Image Names', 'Image Reference URLs', 'Image Captions']), data);
-        const exportFileName = `Selected Monuments Data ${moment().format('YYYY-MM-DD hh_mm')}` + '.csv';
-        const zip = new JSZip();
-        zip.file(exportFileName, csv);
-        var exportImages = [];
-        queue.queue.forEach(monument => {
-            if (monument.images) {
-                exportImages = exportImages.concat(monument.images)
-            }
-        })
-        if (exportImages) {
-            for (const image of exportImages) {
-                if (image.isPhotoSphere) {
-                    continue
-                }
-
-                let data
-                try {
-                    data = await imageFromAWS(image.url)
-                    if (!data) {
-                        await imageFromUrl(image.url).then(
-                            (data2, err) => {
-                                if (err) {
-                                    throw err
-                                } else {
-                                    data = data2
-                                }
-                            }
-                        )
-                    }
-                } catch (e) {
-                    try {
-                        await imageFromUrl(image.url).then(
-                            (data2, err) => {
-                                if (err) {
-                                    throw err
-                                } else {
-                                    data = data2
-                                }
-                            }
-                        )
-                    } catch (e) {
-                        alert('Problem happened when downloading img: ' + image.url);
-                        console.error('Problem happened when downloading img: ' + image.url);
-                        rollbar.error(e)
-                        continue
-                    }
-                }
-
-                let name = getS3ImageNameFromObjectUrl(image.url)
-                if (!name.endsWith('.png') && !name.endsWith('.jpg')) {
-                    name = name + '.jpg'
-                }
-                zip.file(name, data.Body, {binary: true});
-            }
-        }
-
-        zip.generateAsync({type: "blob"})
-            .then(function (content) {
-                saveAs(content, "monuments.zip");
-                rollbar.info(`Exported monuments (${data.length}) to Zip`);
-            });
-    }
-
+const SearchPanelBtns = (props) => {
     return (
         <ButtonGroup className="panel-btns">
             <DropdownButton as={ButtonGroup} title="Export As" variant="info">
-<<<<<<< HEAD
-
-                {exportOptions.map((opt, idx) => (
-                    <Dropdown.Item eventKey={idx} onClick={() => exportSelectedFormat(idx)}>{opt}</Dropdown.Item>
-
-=======
                 {exportOptions.map((opt, idx) => (
                     <Dropdown.Item key={`search-panel-btn-${idx}`} eventKey={idx}>
                         {opt}
                     </Dropdown.Item>
->>>>>>> 67b68abe
                 ))}
             </DropdownButton>
-
-            <Button variant="danger" onClick={() => setShow(true)}>Delete Selected</Button>
-
-            <Modal show={show} onHide={() => setShow(false)}>
-                <Modal.Header closeButton>
-                    Delete Selected Monuments?
-                </Modal.Header>
-                <Modal.Body>
-                    <div>
-                        Are you sure you want to <strong>permanently</strong> delete {queue.queue.length} monuments or memorials?
-                    </div>
-                </Modal.Body>
-                <Modal.Footer>
-                    <Button variant="light" onClick={() => setShow(false)}>
-                        Cancel
-                    </Button>
-                    <Button variant="danger" onClick={confirmDelete}>
-                        Delete
-                    </Button>
-                </Modal.Footer>
-            </Modal>
-
+            <Button variant="danger">Delete Selected</Button>
         </ButtonGroup>
     )
 }
