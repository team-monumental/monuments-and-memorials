import React, {useEffect, useState} from 'react'
import moment from "moment";
import {Col, Container, InputGroup, ListGroup, Row} from "react-bootstrap";

import SearchResultBtns from "./SearchResultBtns";
import Tag from "../../../Tags/Tag/Tag";

import './Search.scss'

// TODO: Apply CSS classes to format
<<<<<<< HEAD
const SearchResult = ({data, title, artist, date, tags, nq, dq, del}) => {
=======
const SearchResult = ({data, id, title, artist, date, tags, nq, dq}) => {
>>>>>>> 05b95cda
    const [checked, setChecked] = useState(false)

    const toggleChecked = () => {
        setChecked(!checked)

        checked ? nq(data) : dq(data.id)
    }

    useEffect(() => {
        checked ? nq(data) : dq(data.id)
    }, [checked])

    return (
        <ListGroup.Item as="li">
            <Container fluid>
                <Row>
                    <Col lg={1}><InputGroup.Checkbox checked={checked} onChange={toggleChecked}/></Col>
                    <Col lg={3}><span>{title}</span></Col>
                    <Col lg={2}><span>{artist}</span></Col>
                    <Col lg={2}>
                        <div className="tags-list">
                            {tags.map(tag => (
                                <Tag name={tag} selectable={false} selectedIcon={null} isMaterial={false}/>
                            ))}
                        </div>
                    </Col>
                    <Col lg={2}><span>{moment(date, "YYYY-MM-DD").format("DD MMM YYYY")}</span></Col>
                    <Col lg={2}>
                        <SearchResultBtns monumentId={id} onDelete={del}/>
                    </Col>
                </Row>
            </Container>
        </ListGroup.Item>
    )
}

export default SearchResult<|MERGE_RESOLUTION|>--- conflicted
+++ resolved
@@ -8,11 +8,7 @@
 import './Search.scss'
 
 // TODO: Apply CSS classes to format
-<<<<<<< HEAD
-const SearchResult = ({data, title, artist, date, tags, nq, dq, del}) => {
-=======
 const SearchResult = ({data, id, title, artist, date, tags, nq, dq}) => {
->>>>>>> 05b95cda
     const [checked, setChecked] = useState(false)
 
     const toggleChecked = () => {
