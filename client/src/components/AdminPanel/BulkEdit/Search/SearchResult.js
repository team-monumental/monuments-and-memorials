--- conflicted
+++ resolved
@@ -32,19 +32,6 @@
         setChecked(false)
     }, [data])
 
-    // Enqueues/dequeues result when "select all" checkbox is toggled
-    useEffect(() => {
-        setChecked(selected)
-
-        if (selected) nq(data)
-        else dq(data.id)
-    }, [selected])
-
-    // Un-checks checkbox when a monument is deleted
-    useEffect(() => {
-        setChecked(false)
-    }, [data])
-
     // noinspection JSUnresolvedVariable
     return (
         <ListGroup.Item as="li">
@@ -59,14 +46,7 @@
                                  selectable={false}
                                  selectedIcon={null}
                                  isMaterial={false}/>
-<<<<<<< HEAD
-                            <Tag name={`+${data.monumentTags.length}`}
-                                 selectable={false}
-                                 selectedIcon={null}
-                                 isMaterial={false}/>
-=======
                             <ExpandableTag counter={data.monumentTags.length - 1} tags={data.monumentTags.slice(1)}/>
->>>>>>> 67b68abe
                         </div>
                     </Col>
                     <Col lg={2}><span>{moment(data.date, "YYYY-MM-DD").format("DD MMM YYYY")}</span></Col>
