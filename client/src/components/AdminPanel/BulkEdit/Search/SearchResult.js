import React, {useEffect, useState} from 'react'
import moment from "moment";
import {Col, Container, InputGroup, ListGroup, Row} from "react-bootstrap";

import SearchResultBtns from "./SearchResultBtns";
import Tag from "../../../Tags/Tag/Tag";

import './Search.scss'

// TODO: Apply CSS classes to format
<<<<<<< HEAD
const SearchResult = ({title, artist, date, tags, id}) => {
=======
const SearchResult = ({data, title, artist, date, tags, nq, dq}) => {
    const [checked, setChecked] = useState(false)

    const toggleChecked = () => {
        setChecked(!checked)

        checked ? nq(data) : dq(data.id)
    }

    useEffect(() => {
        checked ? nq(data) : dq(data.id)
    }, [checked])

>>>>>>> d0b9e173
    return (
        <ListGroup.Item as="li">
            <Container fluid>
                <Row>
                    <Col lg={1}><InputGroup.Checkbox checked={checked} onChange={toggleChecked}/></Col>
                    <Col lg={3}><span>{title}</span></Col>
                    <Col lg={2}><span>{artist}</span></Col>
                    <Col lg={2}>
                        <div className="tags-list">
                            {tags.map(tag => (
                                <Tag name={tag} selectable={false} selectedIcon={null} isMaterial={false}/>
                            ))}
                        </div>
                    </Col>
                    <Col lg={2}><span>{moment(date, "YYYY-MM-DD").format("DD MMM YYYY")}</span></Col>
                    <Col lg={2}>
                        <SearchResultBtns monumentId={id}/>
                    </Col>
                </Row>
            </Container>
        </ListGroup.Item>
    )
}

export default SearchResult<|MERGE_RESOLUTION|>--- conflicted
+++ resolved
@@ -8,9 +8,6 @@
 import './Search.scss'
 
 // TODO: Apply CSS classes to format
-<<<<<<< HEAD
-const SearchResult = ({title, artist, date, tags, id}) => {
-=======
 const SearchResult = ({data, title, artist, date, tags, nq, dq}) => {
     const [checked, setChecked] = useState(false)
 
@@ -24,7 +21,6 @@
         checked ? nq(data) : dq(data.id)
     }, [checked])
 
->>>>>>> d0b9e173
     return (
         <ListGroup.Item as="li">
             <Container fluid>
