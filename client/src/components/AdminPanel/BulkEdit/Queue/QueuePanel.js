import React, {useEffect} from 'react'
import QueueItem from "./QueueItem";
import QueueNav from "./QueueNav";
import {Container} from "react-bootstrap";

const QueuePanel = ({queue, active, setActive}) => {

<<<<<<< HEAD
/**
 * Presentational component for the Form for creating a new Monument or updating an existing Monument
 */
export default class QueuePanel extends React.Component {
    constructor(props) {
        super(props);

        const reference = {
            value: '',
            isValid: true,
            message: ''
        };

        this.state = {
            locationType: {
                value: '',
                isValid: true,
                message: ''
            },
            showingAdvancedInformation: false,
            dateSelectValue: DateFormat.EXACT_DATE,
            datePickerCurrentDate: null,
            deactivatedDateSelectValue: DateFormat.EXACT_DATE,
            deactivatedDatePickerCurrentDate: null,
            title: {
                value: '',
                isValid: true,
                message: ''
            },
            address: {
                value: '',
                isValid: true,
                message: ''
            },
            country: '',
            latitude: {
                value: '',
                isValid: true,
                message: ''
            },
            longitude: {
                value: '',
                isValid: true,
                message: ''
            },
            year: {
                value: '',
                isValid: true,
                message: ''
            },
            month: {
                value: '0',
                isValid: true,
                message: ''
            },
            deactivatedYear: {
                value: '',
                isValid: true,
                message: ''
            },
            deactivatedMonth: {
                value: '0',
                isValid: true,
                message: ''
            },
            deactivatedComment: {
                value: '',
                isValid: true,
                message: ''
            },
            artist: {
                value: '',
                isValid: true,
                message: ''
            },
            description: {
                value: '',
                isValid: true,
                message: ''
            },
            inscription: {
                value: '',
                isValid: true,
                message: ''
            },
            references: [reference],
            images: [],
            imageReferenceUrls: [],
            imageCaptions: [],
            photoSphereImages: [],
            photoSphereImageReferenceUrls: [],
            photoSphereImageCaptions: [],
            imagesForUpdate: [],
            imageReferenceUrlsForUpdate: {},
            imageCaptionsForUpdate: {},
            photoSphereImagesForUpdate: [],
            photoSphereImageReferenceUrlsForUpdate: {},
            photoSphereImageCaptionsForUpdate: {},
            imageUploaderKey: 0,
            materials: {
                materialObjects: [],
                isValid: true,
                message: ''
            },
            newMaterials: [],
            tags: [],
            newTags: [],
            isTemporary: {
                value: false,
                isValid: true,
                message: ''
            }
        };

        this.materialsSelectRef = React.createRef();
        this.tagsSelectRef = React.createRef();
        this.queue = props.queue;
        this.queueSize = this.queue.length;
        this.queueIndex = this.queueSize - 1;
    }

    componentDidUpdate(prevProps, prevState, snapshot) {
        //if (isEmptyObject(prevProps.monument) && !isEmptyObject(this.props.monument)) {
        console.log(this.queue);
        if(this.queueSize > 0){
            this.setFormFieldValuesForUpdate(); //todo this should be this.queue[queueIndex] IF this.queue[Size] !=0
        }
    }

    /**
     * Clear the state of the Form
     * This means resetting the validation state for all inputs to true and clearing all error messages
     * @param clearValues - If true, also clears the values inside the inputs
     */
    clearForm(clearValues) {
        const {
            title, address, latitude, longitude, year, month, deactivatedYear, deactivatedMonth, deactivatedComment,
            artist, description, inscription, references, isTemporary
        } = this.state;
        let {
            datePickerCurrentDate, deactivatedDatePickerCurrentDate, images, imageCaptions, imageReferenceUrls,
            imageUploaderKey, materials, newMaterials, tags, newTags
        } = this.state;

        title.isValid = true;
        title.message = '';

        address.isValid = true;
        address.message = '';

        latitude.isValid = true;
        latitude.message = '';

        longitude.isValid = true;
        longitude.message = '';

        year.isValid = true;
        year.message = '';

        month.isValid = true;
        month.message = '';

        deactivatedYear.isValid = true;
        deactivatedYear.message = '';

        deactivatedMonth.isValid = true;
        deactivatedMonth.message = '';

        deactivatedComment.isValid = true;
        deactivatedComment.message = '';

        artist.isValid = true;
        artist.message = '';

        description.isValid = true;
        description.message = '';

        inscription.isValid = true;
        inscription.message = '';

        for (let reference of references) {
            reference.isValid = true;
            reference.message = '';

            if (clearValues) {
                reference.value = '';
            }
        }

        materials.isValid = true;
        materials.message = '';

        isTemporary.isValid = true;
        isTemporary.message = '';

        if (clearValues) {
            title.value = '';
            address.value = '';
            latitude.value = '';
            longitude.value = '';
            year.value = '';
            month.value = '0';
            deactivatedYear.value = '';
            deactivatedMonth.value = '0';
            deactivatedComment.value = '';
            artist.value = '';
            description.value = '';
            inscription.value = '';
            datePickerCurrentDate = null;
            deactivatedDatePickerCurrentDate = null;
            images = [];
            imageReferenceUrls = [];
            imageCaptions = [];
            imageUploaderKey++;
            materials.materialObjects = [];
            newMaterials = [];
            this.materialsSelectRef.current.handleClear();
            this.materialsSelectRef.current.handleSelectedTagsClear();
            tags = [];
            newTags = [];
            this.tagsSelectRef.current.handleClear();
            this.tagsSelectRef.current.handleSelectedTagsClear();
            isTemporary.value = false;
        }

        this.setState({
            title, address, latitude, longitude, year, month, deactivatedYear, deactivatedMonth,
            deactivatedComment, artist, description, inscription, datePickerCurrentDate,
            deactivatedDatePickerCurrentDate, references, images, imageReferenceUrls, imageCaptions, imageUploaderKey,
            materials, newMaterials, tags, newTags, isTemporary
        });
    }

    /**
     * Sets the values of Form fields to be the values of the Monument that is being updated
     */
    setFormFieldValuesForUpdate() {

        const {monument} = this.queue[this.queueIndex]; {/* TODO: should be this.queue[i] where i is what page you currently on /num in queueList */}
        const {
            title, address, latitude, longitude, year, month, deactivatedYear, deactivatedMonth, deactivatedComment,
            artist, description, inscription, materials, locationType
        } = this.state;
        let {
            datePickerCurrentDate, deactivatedDatePickerCurrentDate, dateSelectValue, deactivatedDateSelectValue,
            references, tags, imagesForUpdate, imageReferenceUrlsForUpdate, imageCaptionsForUpdate,
            photoSphereImagesForUpdate, photoSphereImageReferenceUrlsForUpdate, photoSphereImageCaptionsForUpdate,
            images, imageReferenceUrls, imageCaptions, photoSphereImages, photoSphereImageReferenceUrls,
            photoSphereImageCaptions, imageUploaderKey, city, state, isTemporary
        } = this.state;

        let monumentYear, monumentMonth, monumentExactDate;


        if (monument.date) {
            const monumentDateArray = monument.date.split('-');

            monumentYear = monumentDateArray[0];

            let monumentMonthInt = parseInt(monumentDateArray[1]) - 1;
            monumentMonth = (monumentMonthInt).toString();

            monumentExactDate = new Date(parseInt(monumentYear), monumentMonthInt, monumentDateArray[2]);
        }

        let monumentDeactivatedYear, monumentDeactivatedMonth, monumentExactDeactivatedDate;

        if (monument.deactivatedDate) {
            const monumentDeactivatedDateArray = monument.deactivatedDate.split('-');

            monumentDeactivatedYear = monumentDeactivatedDateArray[0];

            let monumentDeactivatedMonthInt = parseInt(monumentDeactivatedDateArray[1]) - 1;
            monumentDeactivatedMonth = (monumentDeactivatedMonthInt).toString();

            monumentExactDeactivatedDate = new Date(parseInt(monumentDeactivatedYear), monumentDeactivatedMonthInt, monumentDeactivatedDateArray[2]);
        }

        title.value = monument.title ? monument.title : '';
        address.value = monument.address ? monument.address : '';
        latitude.value = monument.lat ? monument.lat.toString() : '';
        longitude.value = monument.lon ? monument.lon.toString() : '';
        artist.value = monument.artist ? monument.artist : '';
        description.value = monument.description ? monument.description : '';
        inscription.value = monument.inscription ? monument.inscription : '';
        year.value = monumentYear ? monumentYear : '';
        month.value = monumentMonth ? monumentMonth : '';
        dateSelectValue = monument.dateFormat ? monument.dateFormat : DateFormat.EXACT_DATE;
        datePickerCurrentDate = monumentExactDate && dateSelectValue === DateFormat.EXACT_DATE ? monumentExactDate : null;
        deactivatedDateSelectValue = monument.deactivatedDateFormat ? monument.deactivatedDateFormat : DateFormat.EXACT_DATE;
        deactivatedYear.value = monumentDeactivatedYear ? monumentDeactivatedYear : '';
        deactivatedMonth.value = monumentDeactivatedMonth ? monumentDeactivatedMonth : '';
        deactivatedDatePickerCurrentDate = monumentExactDeactivatedDate && deactivatedDateSelectValue === DateFormat.EXACT_DATE ? monumentExactDeactivatedDate : null;
        deactivatedComment.value = monument.deactivatedComment ? monument.deactivatedComment : '';
        city = monument.city;
        state = monument.state;
        isTemporary.value = monument.isTemporary ? monument.isTemporary : false;

        if (address.value) locationType.value = 'address';
        else if (latitude.value && longitude.value) locationType.value = 'coordinates';

        if (monument.references && monument.references.length) {
            let monumentReferences = [];
            for (const reference of monument.references) {
                let monumentReference = {
                    id: reference.id,
                    value: reference.url,
                    isValid: true,
                    message: ''
                };

                monumentReferences.push(monumentReference);
            }

            references = monumentReferences.length ? monumentReferences : references;
        }

        if (monument.monumentTags && monument.monumentTags.length) {
            let associatedMaterials = [];
            let associatedTags = [];

            for (const monumentTag of monument.monumentTags) {
                monumentTag.tag.selected = true;

                if (monumentTag.tag.isMaterial) {
                    associatedMaterials.push(monumentTag.tag);
                } else {
                    associatedTags.push(monumentTag.tag);
                }
            }

            if (associatedMaterials.length) {
                materials.materialObjects = associatedMaterials;
                this.materialsSelectRef.current.state.selectedTags = associatedMaterials;
            }

            if (associatedTags.length) {
                tags = associatedTags;
                this.tagsSelectRef.current.state.selectedTags = associatedTags;
            }
        }

        if (monument.images && monument.images.length) {
            imagesForUpdate = [];
            imageReferenceUrlsForUpdate = {};
            imageCaptionsForUpdate = {};
            photoSphereImagesForUpdate = [];
            photoSphereImageReferenceUrlsForUpdate = {};
            photoSphereImageCaptionsForUpdate = {};
            for (const originalImage of monument.images) {
                const image = Object.create(originalImage);
                image.hasBeenDeleted = false;
                if (image.isPhotoSphere) {
                    photoSphereImagesForUpdate.push(image);
                    photoSphereImageReferenceUrlsForUpdate[image.id] = {value: image.referenceUrl, isValid: true};
                    photoSphereImageCaptionsForUpdate[image.id] = {value: image.caption, isValid: true};
                } else {
                    imagesForUpdate.push(image);
                    imageReferenceUrlsForUpdate[image.id] = {value: image.referenceUrl, isValid: true};
                    imageCaptionsForUpdate[image.id] = {value: image.caption, isValid: true};
                }
            }
        }

        images = [];
        imageReferenceUrls = [];
        imageCaptions = [];
        photoSphereImages = [];
        photoSphereImageReferenceUrls = [];
        photoSphereImageCaptions = [];
        imageUploaderKey++;

        this.setState({
            title, address, latitude, longitude, artist, description, inscription, year, month,
            datePickerCurrentDate, dateSelectValue, deactivatedYear, deactivatedMonth, deactivatedDatePickerCurrentDate,
            deactivatedDateSelectValue, deactivatedComment, references, materials, tags, imagesForUpdate,
            imageReferenceUrlsForUpdate, imageCaptionsForUpdate, photoSphereImagesForUpdate,
            photoSphereImageReferenceUrlsForUpdate, photoSphereImageCaptionsForUpdate, images, imageReferenceUrls,
            imageCaptions, photoSphereImages, photoSphereImageReferenceUrls, photoSphereImageCaptions, imageUploaderKey,
            locationType, city, state, isTemporary
        });
    }

    convertCoordinate(coordinate) {
        const values = coordinate.value.split(/[°'"]/g);
        let decimal = 0;
        let degree = 0;

        if (validator.matches(coordinate.value, latitudeDegRegex) || validator.matches(coordinate.value, longitudeDegRegex)) {
            degree = parseFloat(values[0]);
            const min = parseFloat(values[1]);
            const sec = parseFloat(values[2]);

            /* decimal = degrees + (minutes/60) + (seconds/3600) */
            decimal = Math.abs(degree) + (min / 60) + (sec / 3600);
        } else if (validator.matches(coordinate.value, latitudeLongDegRegex) || validator.matches(coordinate.value, longitudeLongDegRegex)) {
            const vals = values[0].split(/[NnEeSsWw]/g);
            degree = parseFloat(vals[1]);
            decimal = Math.abs(degree) + (parseFloat(values[1]) / 60);
        }
        if ((coordinate.value.includes('W')) || (coordinate.value.includes('w'))
            || (coordinate.value.includes('S')) || (coordinate.value.includes('s'))
            || (degree < 0)) {
            decimal *= -1;
        }
        console.log(decimal);
        return decimal.toFixed(6);
    }

    validateReferenceUrl(referenceUrl) {
        if (referenceUrl.value && !validator.isEmpty(referenceUrl.value) && !validateUrl(referenceUrl.value)) {
            referenceUrl.isValid = false
            referenceUrl.message = 'Must be a URL'
            return false
        }
        referenceUrl.isValid = true
        referenceUrl.message = null
        return true
    }

    /**
     * Validates the Form
     * If any of the inputs are invalid, the entire Form is considered invalid
     * @returns {boolean} - True if the Form is valid, False otherwise
     */
    validateForm() {
        const {
            title,
            address,
            latitude,
            longitude,
            year,
            month,
            deactivatedYear,
            deactivatedMonth,
            deactivatedComment,
            references,
            materials,
            newMaterials,
            locationType,
            datePickerCurrentDate,
            deactivatedDatePickerCurrentDate,
            datePickerError,
            dateSelectValue,
            deactivatedDateSelectValue,
            imageReferenceUrls,
            imageReferenceUrlsForUpdate,
            photoSphereImageReferenceUrls,
            photoSphereImageReferenceUrlsForUpdate
        } = this.state;
        let {deactivatedDatePickerError} = this.state
        const currentDate = new Date();
        let formIsValid = true;

        imageReferenceUrls.forEach(referenceUrl => {
            if (!this.validateReferenceUrl(referenceUrl)) {
                formIsValid = false
            }
        })
        photoSphereImageReferenceUrls.forEach(referenceUrl => {
            if (!this.validateReferenceUrl(referenceUrl)) {
                formIsValid = false
            }
        })
        for (const prop in imageReferenceUrlsForUpdate) {
            if (imageReferenceUrlsForUpdate.hasOwnProperty(prop) && imageReferenceUrlsForUpdate[prop].value) {
                const referenceUrl = imageReferenceUrlsForUpdate[prop]
                if (!this.validateReferenceUrl(referenceUrl)) {
                    formIsValid = false
                }
            }
        }
        for (const prop in photoSphereImageReferenceUrlsForUpdate) {
            if (photoSphereImageReferenceUrlsForUpdate.hasOwnProperty(prop) && photoSphereImageReferenceUrlsForUpdate[prop].value) {
                const referenceUrl = photoSphereImageReferenceUrlsForUpdate[prop]
                if (!this.validateReferenceUrl(referenceUrl)) {
                    formIsValid = false
                }
            }
        }

        /* Title Validation */
        /* Title is a required Form field */
        if (validator.isEmpty(title.value)) {
            title.isValid = false;
            title.message = 'Title is required';
            formIsValid = false;
        }

        /* Materials Validation */
        /* Materials is a required Form field */
        if ((!materials.materialObjects || !materials.materialObjects.length)
            && (!newMaterials || !newMaterials.length)) {
            materials.isValid = false;
            materials.message = 'At least one Material is required';
            formIsValid = false;
        }

        /* US and territories, '' if Google Maps goes down */
        const valid_countries = ['US', 'PR', 'VI', 'AS', 'GU', 'MP', '']

        /* Address or Coordinates Validation */
        /* An Address OR Coordinates must be specified */
        if (locationType.value === 'address') {
            if (validator.isEmpty(address.value)) {
                address.isValid = false;
                address.message = 'Address must be selected from the dropdown';
                formIsValid = false;
            } else if (!valid_countries.includes(this.state.country)) {
                address.isValid = false;
                address.message = 'Address is not in the United States';
                formIsValid = false;
            }
        } else if (locationType.value === 'coordinates') {
            if (latitude.value.includes('°')) {
                latitude.value = latitude.value.replaceAll(/\s/g, '');
                if (!validator.matches(latitude.value, latitudeDegRegex) && !validator.matches(latitude.value, latitudeLongDegRegex)) {
                    latitude.isValid = false;
                    latitude.message = 'Latitude must be valid';
                    formIsValid = false;
                } else {
                    latitude.value = this.convertCoordinate(latitude)
                }
            }
            if (validator.isEmpty(latitude.value)) {
                latitude.isValid = false;
                latitude.message = 'Latitude must not be blank';
                formIsValid = false;
            } else if (!validator.matches(latitude.value, latitudeDecRegex)) {
                latitude.isValid = false;
                latitude.message = 'Latitude must be valid';
                formIsValid = false;
            } else if (!valid_countries.includes(this.state.country)) {
                latitude.isValid = false;
                latitude.message = 'Latitude is not in the United States';
                formIsValid = false;
            }

            if (longitude.value.includes('°')) {
                longitude.value = longitude.value.replaceAll(/\s/g, '');
                if (!validator.matches(longitude.value, longitudeDegRegex) && !validator.matches(longitude.value, longitudeLongDegRegex)) {
                    longitude.isValid = false;
                    longitude.message = 'Longitude must be valid';
                    formIsValid = false;
                } else {
                    longitude.value = this.convertCoordinate(longitude)
                }
            }
            if (validator.isEmpty(longitude.value)) {
                longitude.isValid = false;
                longitude.message = 'Longitude must not be blank';
                formIsValid = false;
            } else if (!validator.matches(longitude.value, longitudeDecRegex)) {
                longitude.isValid = false;
                longitude.message = 'Longitude must be valid';
                formIsValid = false;
            } else if (!valid_countries.includes(this.state.country)) {
                longitude.isValid = false;
                longitude.message = 'Longitude is not in the United States';
                formIsValid = false;
            }
        } else {
            locationType.isValid = false;
            locationType.message = 'You must provide either a street address or geographic coordinates';
            formIsValid = false;
        }

        /* Date Validation */
        /* Check that the Year and Month specified are not in the future */
        if (!validator.isEmpty(year.value)) {
            const yearInt = parseInt(year.value);
            const monthInt = parseInt(month.value);

            if (yearInt <= 0) {
                year.isValid = false;
                year.message = 'Year must be valid';
                formIsValid = false;
            } else if (yearInt > currentDate.getFullYear()) {
                year.isValid = false;
                year.message = 'Year must be valid';
                formIsValid = false;
            } else {
                if (yearInt === currentDate.getFullYear()) {
                    if (monthInt > currentDate.getMonth()) {
                        month.isValid = false;
                        month.message = 'Month must be valid';
                        formIsValid = false;
                    }
                }
            }
        }

        /* Un-installed Date Validation */
        /* Check that the un-installed Year and Month specified are not in the future */
        if (!validator.isEmpty(deactivatedYear.value)) {
            const deactivatedYearInt = parseInt(deactivatedYear.value);
            const deactivatedMonthInt = parseInt(deactivatedMonth.value);

            if (deactivatedYearInt <= 0) {
                deactivatedYear.isValid = false;
                deactivatedYear.message = 'Un-installed year must be valid';
                formIsValid = false;
            } else if (deactivatedYearInt > currentDate.getFullYear()) {
                deactivatedYear.isValid = false;
                deactivatedYear.message = 'Un-installed year must be valid';
                formIsValid = false;
            } else {
                if (deactivatedYearInt === currentDate.getFullYear()) {
                    if (deactivatedMonthInt > currentDate.getMonth()) {
                        deactivatedMonth.isValid = false;
                        deactivatedMonth.message = 'Un-installed month must be valid';
                        formIsValid = false;
                    }
                }
            }
        }

        /* Check that the un-installed date is after created date */
        if ((!validator.isEmpty(deactivatedYear.value) || (deactivatedDatePickerCurrentDate && deactivatedDateSelectValue === DateFormat.EXACT_DATE))
            && (!validator.isEmpty(year.value) || (datePickerCurrentDate && dateSelectValue === DateFormat.EXACT_DATE))) {
            const deactivatedYearInt = parseInt(deactivatedYear.value || (deactivatedDatePickerCurrentDate ? deactivatedDatePickerCurrentDate.getFullYear() : (new Date()).getFullYear().toString()));
            const deactivatedMonthInt = parseInt(deactivatedMonth.value > 0 ? deactivatedMonth.value : (deactivatedDatePickerCurrentDate ? deactivatedDatePickerCurrentDate.getMonth() : (new Date()).getMonth().toString()));
            const deactivatedDayInt = parseInt((deactivatedDatePickerCurrentDate ? deactivatedDatePickerCurrentDate.getDate() : (new Date()).getDate().toString()));
            const yearInt = parseInt(year.value || (datePickerCurrentDate ? datePickerCurrentDate.getFullYear() : '0'));
            const monthInt = parseInt(month.value > 0 ? month.value : (datePickerCurrentDate ? datePickerCurrentDate.getMonth() : '0'));
            const dayInt = parseInt((datePickerCurrentDate ? datePickerCurrentDate.getDate() : '0'));

            if (yearInt > deactivatedYearInt) {
                deactivatedYear.isValid = false;
                deactivatedYear.message = 'Un-installed date must be after created date';
                formIsValid = false;
            } else if (yearInt === deactivatedYearInt) {
                if (monthInt > deactivatedMonthInt) {
                    deactivatedMonth.isValid = false;
                    deactivatedMonth.message = 'Un-installed date must be after created date';
                    formIsValid = false;
                } else if (monthInt === deactivatedMonthInt) {
                    if (dayInt > deactivatedDayInt) {
                        formIsValid = false;
                        deactivatedDatePickerError = 'Un-installed date must be after created date';
                    }
                }
            }
        }

        /* Checks that a un-installed date exists if a un-installed comment exists */
        if (!validator.isEmpty(deactivatedComment.value)
            && (!deactivatedDatePickerCurrentDate || deactivatedDateSelectValue !== DateFormat.EXACT_DATE)
            && validator.isEmpty(deactivatedYear.value)) {
            deactivatedComment.isValid = false;
            deactivatedComment.message = 'Un-installed date is required in order to provide a un-installed reason';
            formIsValid = false;
        }

        /* References Validation */
        /* Check that the References are valid URLs */
        for (let reference of references) {
            if (!validator.isEmpty(reference.value)) {
                if (!validator.isURL(reference.value)) {
                    reference.isValid = false;
                    reference.message = 'Reference must be a valid URL';
                    formIsValid = false;
                }
            }
        }

        if (!formIsValid) {
            this.setState({
                title, address, latitude, longitude, year, month, deactivatedYear, deactivatedMonth,
                references, datePickerError, deactivatedDatePickerError
            });
        }

        return formIsValid;
    }

    /**
     * Build the form object for creating a new CreateMonumentSuggestion
     */
    buildCreateForm() {
        const {
            title, address, latitude, longitude, dateSelectValue, deactivatedDateSelectValue, year, month,
            deactivatedYear, deactivatedMonth, artist, description, inscription, datePickerCurrentDate,
            deactivatedDatePickerCurrentDate, deactivatedComment, references, images, imageReferenceUrls, imageCaptions,
            photoSphereImages, photoSphereImageReferenceUrls, photoSphereImageCaptions, materials, newMaterials, tags,
            newTags, isTemporary, city, state
        } = this.state;

        let createForm = {
            title: title.value,
            address: address.value === '' ? null : address.value,
            latitude: (latitude.value === '' && longitude.value === '') ? null : latitude.value,
            longitude: (latitude.value === '' && longitude.value === '') ? null : longitude.value,
            artist: artist.value === '' ? null : artist.value,
            description: description.value === '' ? null : description.value,
            inscription: inscription.value === '' ? null : inscription.value,
            references: references.map(reference => reference.value),
            images,
            imageReferenceUrlsJson: JSON.stringify(imageReferenceUrls.map(referenceUrl => referenceUrl.value)),
            imageCaptionsJson: JSON.stringify(imageCaptions.map(caption => caption.value)),
            photoSphereImages,
            photoSphereImageReferenceUrlsJson: JSON.stringify(photoSphereImageReferenceUrls.map(referenceUrl => referenceUrl.value)),
            photoSphereImageCaptionsJson: JSON.stringify(photoSphereImageCaptions.map(caption => caption.value)),
            materials: materials.materialObjects.map(material => material.name),
            newMaterials: newMaterials.map(newMaterial => newMaterial.name),
            tags: tags.map(tag => tag.name),
            newTags: newTags.map(newTag => newTag.name),
            dateSelectValue: dateSelectValue,
            deactivatedDateSelectValue: deactivatedDateSelectValue,
            dateFormat: dateSelectValue,
            deactivatedDateFormat: deactivatedDateSelectValue,
            deactivatedComment: deactivatedComment.value === '' ? null : deactivatedComment.value,
            isTemporary: isTemporary.value,
            city,
            state
        };

        switch (dateSelectValue) {
            case DateFormat.YEAR:
                createForm.year = year.value === '' ? null : year.value;
                break;
            case DateFormat.MONTH_YEAR:
                createForm.year = year.value === '' ? null : year.value;
                createForm.month = month.value;
                break;
            case DateFormat.EXACT_DATE:
                createForm.date = datePickerCurrentDate;
                break;
            default:
                break;
        }

        switch (deactivatedDateSelectValue) {
            case DateFormat.YEAR:
                createForm.deactivatedYear = deactivatedYear.value === '' ? null : deactivatedYear.value;
                break;
            case DateFormat.MONTH_YEAR:
                createForm.deactivatedYear = deactivatedYear.value === '' ? null : deactivatedYear.value;
                createForm.deactivatedMonth = deactivatedMonth.value;
                break;
            case DateFormat.EXACT_DATE:
                createForm.deactivatedDate = deactivatedDatePickerCurrentDate;
                break;
            default:
                break;
        }

        // JSON fields
        createForm.referencesJson = JSON.stringify(createForm.references);
        createForm.materialsJson = JSON.stringify(createForm.materials);
        createForm.newMaterialsJson = JSON.stringify(createForm.newMaterials);
        createForm.tagsJson = JSON.stringify(createForm.tags);
        createForm.newTagsJson = JSON.stringify(createForm.newTags);

        return createForm;
    }

    remapObjectToValuesOnly(object) {
        const finalObject = {}
        for (const prop in object) {
            if (object.hasOwnProperty(prop)) {
                if (object[prop].value) {
                    finalObject[prop] = object[prop].value;
                }
            }
        }
        return finalObject
    }

    /**
     * Build the form object for creating an UpdateMonumentSuggestion
     */
    buildUpdateForm() {
        const {
            title, address, artist, description, inscription, latitude, longitude, dateSelectValue,
            deactivatedDateSelectValue, year, month, deactivatedYear, deactivatedMonth, datePickerCurrentDate,
            deactivatedDatePickerCurrentDate, deactivatedComment, references, images, imageReferenceUrls, imageCaptions,
            imagesForUpdate, imageReferenceUrlsForUpdate, imageCaptionsForUpdate, photoSphereImages,
            photoSphereImageReferenceUrls, photoSphereImageCaptions, photoSphereImagesForUpdate,
            photoSphereImageReferenceUrlsForUpdate, photoSphereImageCaptionsForUpdate, materials, tags, isTemporary,
            city, state
        } = this.state;
        let {newMaterials, newTags} = this.state;

        let updateForm = {
            newTitle: title.value,
            newAddress: address.value === '' ? undefined : address.value,
            newArtist: artist.value === '' ? undefined : artist.value,
            newDescription: description.value === '' ? undefined : description.value,
            newInscription: inscription.value === '' ? undefined : inscription.value,
            newLatitude: (latitude.value === '' && longitude.value === '') ? undefined : latitude.value,
            newLongitude: (latitude.value === '' && longitude.value === '') ? undefined : longitude.value,
            images,
            newImageReferenceUrlsJson: JSON.stringify(imageReferenceUrls.map(referenceUrl => referenceUrl.value)),
            newImageCaptionsJson: JSON.stringify(imageCaptions.map(caption => caption.value)),
            photoSphereImages: photoSphereImages.map(photoSphereImage => photoSphereImage.url),
            newPhotoSphereImageReferenceUrlsJson: JSON.stringify(photoSphereImageReferenceUrls.map(referenceUrl => referenceUrl.value)),
            newPhotoSphereImageCaptionsJson: JSON.stringify(photoSphereImageCaptions.map(caption => caption.value)),
            newIsTemporary: isTemporary.value,
            dateSelectValue: dateSelectValue,
            deactivatedDateSelectValue: deactivatedDateSelectValue,
            newDateFormat: dateSelectValue,
            newDeactivatedDateFormat: deactivatedDateSelectValue,
            newDeactivatedComment: deactivatedComment.value === '' ? undefined : deactivatedComment.value,
            imagesForUpdate,
            updatedImageReferenceUrlsJson: JSON.stringify(this.remapObjectToValuesOnly(imageReferenceUrlsForUpdate)),
            updatedImageCaptionsJson: JSON.stringify(this.remapObjectToValuesOnly(imageCaptionsForUpdate)),
            updatedPhotoSphereImageReferenceUrlsJson: JSON.stringify(this.remapObjectToValuesOnly(photoSphereImageReferenceUrlsForUpdate)),
            updatedPhotoSphereImageCaptionsJson: JSON.stringify(this.remapObjectToValuesOnly(photoSphereImageCaptionsForUpdate)),
            newCity: city,
            newState: state
        };

        switch (dateSelectValue) {
            case DateFormat.YEAR:
                updateForm.newYear = year.value === '' ? undefined : year.value;
                break;
            case DateFormat.MONTH_YEAR:
                updateForm.newYear = year.value === '' ? undefined : year.value;
                updateForm.newMonth = month.value;
                break;
            case DateFormat.EXACT_DATE:
                updateForm.newDate = datePickerCurrentDate;
                break;
            default:
                break;
        }

        switch (deactivatedDateSelectValue) {
            case DateFormat.YEAR:
                updateForm.newDeactivatedYear = deactivatedYear.value === '' ? undefined : deactivatedYear.value;
                break;
            case DateFormat.MONTH_YEAR:
                updateForm.newDeactivatedYear = deactivatedYear.value === '' ? undefined : deactivatedYear.value;
                updateForm.newDeactivatedMonth = deactivatedMonth.value;
                break;
            case DateFormat.EXACT_DATE:
                updateForm.newDeactivatedDate = deactivatedDatePickerCurrentDate;
                break;
            default:
                break;
        }

        let newlyAssociatedMaterialNames = materials.materialObjects.map(material => material.name);
        let createdMaterialNames = newMaterials.map(newMaterial => newMaterial.name);
        updateForm.newMaterials = newlyAssociatedMaterialNames.concat(createdMaterialNames);

        let newlyAssociatedTagNames = tags.map(tag => tag.name);
        let createdTagNames = newTags.map(newTag => newTag.name);
        updateForm.newTags = newlyAssociatedTagNames.concat(createdTagNames);

        updateForm.updatedReferenceUrlsById = {};
        updateForm.newReferenceUrls = [];
        updateForm.deletedReferenceIds = [];

        for (const reference of references) {
            if (reference.id) {
                if (reference.deleted === true) {
                    updateForm.deletedReferenceIds.push(reference.id);
                } else {
                    updateForm.updatedReferenceUrlsById[reference.id] = reference.value;
                }
            } else {
                updateForm.newReferenceUrls.push(reference.value);
            }
        }

        updateForm.deletedImageUrls = [];
        updateForm.deletedImageIds = [];
        updateForm.deletedPhotoSphereImageUrls = [];
        updateForm.deletedPhotoSphereImageIds = [];

        for (const imageForUpdate of imagesForUpdate) {
            if (imageForUpdate.isPrimary) {
                updateForm.newPrimaryImageId = imageForUpdate.id;
            }

            if (imageForUpdate.hasBeenDeleted) {
                updateForm.deletedImageUrls.push(imageForUpdate.url);
                updateForm.deletedImageIds.push(imageForUpdate.id);
            }
        }

        for (const photoSphereImage of photoSphereImagesForUpdate) {
            if (photoSphereImage.hasBeenDeleted) {
                updateForm.deletedPhotoSphereImageUrls.push(photoSphereImage.url);
                updateForm.deletedPhotoSphereImageIds.push(photoSphereImage.id);
            }
        }

        // JSON fields
        updateForm.updatedReferenceUrlsByIdJson = JSON.stringify(updateForm.updatedReferenceUrlsById);
        updateForm.newReferenceUrlsJson = JSON.stringify(updateForm.newReferenceUrls);
        updateForm.deletedReferenceIdsJson = JSON.stringify(updateForm.deletedReferenceIds);
        updateForm.deletedImageIdsJson = JSON.stringify(updateForm.deletedImageIds);
        updateForm.deletedImageUrlsJson = JSON.stringify(updateForm.deletedImageUrls);
        updateForm.deletedPhotoSphereImageIdsJson = JSON.stringify(updateForm.deletedPhotoSphereImageIds);
        updateForm.deletedPhotoSphereImageUrlsJson = JSON.stringify(updateForm.deletedPhotoSphereImageUrls);
        updateForm.newMaterialsJson = JSON.stringify(updateForm.newMaterials);
        updateForm.newTagsJson = JSON.stringify(updateForm.newTags);

        return updateForm;
    }

    async handleImageInfoChange(event) {
        const {target: {name}} = event;
        const splitName = name.split('-')
        const stateName = splitName[0]
        const id = splitName[1]
        let currentState = this.state[stateName];
        if (id) {
            if (!currentState) {
                currentState = {}
            }
            if (!currentState[id]) {
                currentState[id] = {}
            }
            currentState[id].value = event.target.value;
            currentState[id].isValid = true;
            await this.setState({[stateName]: currentState})
        }
    }

    async handleArrayImageInfoChange(event) {
        const {target: {name}} = event;
        const splitName = name.split('-')
        const stateName = splitName[0]
        const id = splitName[1]
        let currentState = this.state[stateName];
        if (id) {
            if (!currentState) {
                currentState = []
            }
            let diff = id - currentState.length
            if (id > -1) {
                while (diff > -1) {
                    currentState.push(null)
                    diff--
                }
            }
            if (!currentState[id]) {
                currentState[id] = {}
            }
            currentState[id].value = event.target.value;
            currentState[id].isValid = true;
            await this.setState({[stateName]: currentState})
        }
    }

    async handleInputChange(event) {
        const {target: {name}} = event;
        const currentState = this.state[name];
        currentState.value = event.target.value;

        await this.setState({[name]: currentState});

        if (name === 'latitude' || name === 'longitude') {
            const {latitude, longitude} = this.state;
            if (!validator.isEmpty(latitude.value) && !validator.isEmpty(longitude.value) &&
                (validator.matches(latitude.value, latitudeDecRegex) || validator.matches(latitude.value, latitudeDegRegex) || validator.matches(latitude.value, latitudeLongDegRegex)) &&
                (validator.matches(longitude.value, longitudeDecRegex) || validator.matches(longitude.value, longitudeDegRegex) || validator.matches(longitude.value, longitudeLongDegRegex))) {
                this.reverseGeocode();
            }
        }
    }

    async reverseGeocode() {
        const {latitude, longitude, previousCoordinates} = this.state;
        let coordinates = {};
        if (latitude.value.includes('°')) {
            coordinates.lat = parseFloat(this.convertCoordinate(latitude));
        } else {
            coordinates.lat = parseFloat(latitude.value);
        }
        if (longitude.value.includes('°')) {
            coordinates.lng = parseFloat(this.convertCoordinate(longitude));
        } else {
            coordinates.lng = parseFloat(longitude.value);
        }
        // Avoid doing duplicate requests
        if (previousCoordinates && coordinates.lat === previousCoordinates.lat && coordinates.lng === previousCoordinates.lng) {
            return;
        }
        const geocoder = new google.maps.Geocoder();
        const result = await new Promise(resolve => geocoder.geocode({location: coordinates}, (results, status) => resolve({
            results,
            status
        })));
        if (result.status !== 'OK' || !result.results || result.results.length === 0) {
            return;
        }
        this.getAddressCityStateFromGeocodingResult(result.results[0]);
        this.setState({previousCoordinates: coordinates});
    }

    handleLocationSearchSelect(lat, lon, address, result) {
        this.setState({
            address: {
                ...this.state.address,
                value: address
            },
            latitude: {
                ...this.state.latitude,
                value: lat
            },
            longitude: {
                ...this.state.longitude,
                value: lon
            }
        });
        this.getAddressCityStateFromGeocodingResult(result);
    }

    getAddressCityStateFromGeocodingResult(result) {
        let city, state, address, country;
        if (result) {
            for (let component of result.address_components) {
                if (component.types.includes('locality')) {
                    city = component.long_name;
                }
                if (component.types.includes('administrative_area_level_1')) {
                    state = component.short_name;
                }
                if (component.types.includes('country')) {
                    country = component.short_name;
                }
            }
        }
        /* US Territories are usually listed as countries, with some strange edge cases, like
           San Juan, Puerto Rico where the administrative_area_level_1 is San Juan, not Puerto Rico.
           For Guam, there is no administrative_area_level_1, and Guam is the country
           This is kind of a catch all attempt to get a 2 letter state code
         */
        if ((!state || state.length !== 2) && country && country.length === 2) {
            state = country;
        }
        /* If there was no 2 letter state code, we could end up with something longer like San Juan, so fallback to
           leaving the field blank if it's not 2 letters long
         */
        if (state && state.length !== 2) {
            state = undefined;
        }
        address = result ? result.formatted_address : '';
        this.setState({city, state, address: {...this.state.address, value: address}, country: country});
    }

    handleAdvancedInformationClick() {
        const {showingAdvancedInformation} = this.state;

        this.setState({showingAdvancedInformation: !showingAdvancedInformation});
    }

    handleDateSelectChange(event) {
        this.setState({dateSelectValue: event.target.value});
    }

    handleDatePickerChange(date) {
        this.setState({datePickerCurrentDate: date, datePickerError: null});
    }

    handleDeactivatedDateSelectChange(event) {
        this.setState({deactivatedDateSelectValue: event.target.value});
    }

    handleDeactivatedDatePickerChange(date) {
        this.setState({deactivatedDatePickerCurrentDate: date, deactivatedDatePickerError: null});
    }

    handleReferenceChange(event) {
        const currentReferences = this.state.references;
        const index = parseInt(event.target.name.split('-')[1]);

        currentReferences[index].value = event.target.value;

        this.setState({references: currentReferences});
    }

    handleAddAnotherReferenceLinkClick() {
        const newReference = {
            value: '',
            isValid: true,
            message: ''
        };
        const {references} = this.state;

        references.push(newReference);

        this.setState({references});
    }

    handleReferenceDeleteButtonClick(event, reference, index) {
        const {references} = this.state;

        if (reference.id) {
            const referenceFromState = references.filter(r => r.id === reference.id)[0];
            referenceFromState['deleted'] = true;
        } else {
            references.splice(index, 1);
        }

        this.setState({references});
    }

    handleReferenceUndoDeleteButtonClick(event, reference) {
        const {references} = this.state;

        const referenceFromState = references.filter(r => r.id === reference.id)[0];
        referenceFromState['deleted'] = false;

        this.setState({references});
    }

    async handleImageUploaderChange(files) {
        const {images, imageReferenceUrls, imageCaptions} = this.state;

        const newImageReferenceUrls = imageReferenceUrls.slice()
        const newImageCaptions = imageCaptions.slice()

        // handle image deletion
        if (images.length > files.length) {
            let i = 0;
            images.forEach(image => {
                if (!files.includes(image)) {
                    newImageReferenceUrls.splice(i, 1);
                    newImageCaptions.splice(i, 1);
                }
                i++;
            })
        }

        while (newImageCaptions.length < files.length) {
            newImageCaptions.push({value: null, isValid: true})
        }
        while (newImageReferenceUrls.length < files.length) {
            newImageReferenceUrls.push({value: null, isValid: true})
        }

        await this.setState({
            images: files,
            imageReferenceUrls: newImageReferenceUrls,
            imageCaptions: newImageCaptions
        });
    }

    handleImageIsPrimaryCheckboxClick(event, image) {
        const {images, imagesForUpdate} = this.state;

        if (image.isPrimary) {
            image.isPrimary = false;
        } else {
            image.isPrimary = true;

            for (const i of images) {
                if (i.url !== image.url) {
                    i.isPrimary = false;
                }
            }

            for (const i of imagesForUpdate) {
                if (i.url !== image.url) {
                    i.isPrimary = false;
                }
            }
        }

        this.setState({images, imagesForUpdate});
    }

    handleImageForUpdateDeleteButtonClick(event, image) {
        const {imagesForUpdate} = this.state;

        let imageForUpdateFromState;
        for (const imageForUpdate of imagesForUpdate) {
            if (imageForUpdate.id === image.id) {
                imageForUpdateFromState = imageForUpdate;
                break;
            }
        }

        if (imageForUpdateFromState) {
            imageForUpdateFromState.hasBeenDeleted = true;
        }

        this.setState({imagesForUpdate});
    }

    handleImageForUpdateUndoDeleteButtonClick(event, image) {
        const {imagesForUpdate} = this.state;

        let imageForUpdateFromState;
        for (const imageForUpdate of imagesForUpdate) {
            if (imageForUpdate.id === image.id) {
                imageForUpdateFromState = imageForUpdate;
                break;
            }
        }

        if (imageForUpdateFromState) {
            imageForUpdateFromState.hasBeenDeleted = false;
        }

        this.setState({imagesForUpdate});
    }

    handleMaterialSelect(variant, selectedMaterials, createdMaterials) {
        const {materials} = this.state;
        let {newMaterials} = this.state;

        materials.materialObjects = selectedMaterials;
        newMaterials = createdMaterials;
        this.setState({materials, newMaterials});
    }

    handleTagSelect(variant, selectedTags, createdTags) {
        this.setState({tags: selectedTags, newTags: createdTags});
    }

    handleSubmit(event) {
        const {monument, onSubmit} = this.props;
        const {images, photoSphereImages} = this.state;

        event.preventDefault();

        this.clearForm(false);

        if (this.validateForm()) {
            if (!monument) {
                onSubmit(this.buildCreateForm());
            } else {
                onSubmit(monument, this.buildUpdateForm(), images, photoSphereImages);
            }
        }
    }

    handleDequeueButtonClick() { //todo idk if this is completly right

        if(this.queueSize !=0){
            const {onDequeueButtonClick} = this.props;
            this.queueSize -= 1;
            this.queueIndex = (this.queueIndex-1)%this.queueSize;

            onDequeueButtonClick();
        }
    }

    handlePreviousButtonClick() {
        if (this.queueSize != 0){
            this.queueIndex-=1;
            this.queueIndex += this.queueIndex%this.queueSize;
        }
    }

    handleNextButtonClick() {
       console.log(this.queueIndex);
        if (this.queueSize != 0){
            this.queueIndex+=1;
            this.queueIndex += this.queueIndex%this.queueSize;
            console.log(this.queueIndex);
        }
    }

    handleAddPhotoSphereImage(image) {
        const {photoSphereImages, photoSphereImageReferenceUrls, photoSphereImageCaptions} = this.state;
        photoSphereImages.push(image);
        photoSphereImageReferenceUrls.push({value: null, isValid: true})
        photoSphereImageCaptions.push({value: null, isValid: true})
        this.setState({photoSphereImages, photoSphereImageReferenceUrls, photoSphereImageCaptions});
    }

    handleDeletePhotoSphereImage({image, index}) {
        const {
            photoSphereImages,
            photoSphereImagesForUpdate,
            photoSphereImageReferenceUrls,
            photoSphereImageCaptions
        } = this.state;

        const newPhotoSphereImageReferenceUrls = photoSphereImageReferenceUrls.slice()
        const newPhotoSphereImageCaptions = photoSphereImageCaptions.slice()

        if (image) {
            photoSphereImagesForUpdate.find(i => {
                return i.id === image.id;
            }).hasBeenDeleted = true
        } else {
            photoSphereImages.splice(index, 1);
            newPhotoSphereImageReferenceUrls.splice(index, 1);
            newPhotoSphereImageCaptions.splice(index, 1);
        }

        this.setState({
            photoSphereImagesForUpdate,
            photoSphereImages,
            photoSphereImageReferenceUrls: newPhotoSphereImageReferenceUrls,
            photoSphereImageCaptions: newPhotoSphereImageCaptions
        });
    }

    handleRestorePhotoSphereImage(image) {
        const {photoSphereImagesForUpdate} = this.state;

        photoSphereImagesForUpdate.find(i => {
            return i.id === image.id;
        }).hasBeenDeleted = false;

        this.setState({photoSphereImagesForUpdate});
    }

    renderReferenceDeleteButton(reference, index) {
        if (!reference.deleted) {
            return (
                <div
                    className="delete-button reference"
                    onClick={e => this.handleReferenceDeleteButtonClick(e, reference, index)}
                >
                    X
                </div>
            );
        } else {
            return (
                <i
                    className="material-icons delete-button undo reference"
                    onClick={e => this.handleReferenceUndoDeleteButtonClick(e, reference)}
                >
                    undo
                </i>
            );
        }
=======
    const handleFirst = () => {
        setActive(queue[0])
>>>>>>> 67b68abe
    }

    const handleNext = () => {
        setActive(queue[queue.indexOf(active) + 1])
    }

    const handlePrev = () => {
        setActive(queue[queue.indexOf(active) - 1])
    }

<<<<<<< HEAD
    renderResetButton() {
        const {monument} = this.props; //todo this might need to change to

        if (monument) {
            return (
                <Button
                    type="button"
                    onClick={() => this.setFormFieldValuesForUpdate()}
                    className="reset-button mr-4 mt-1"
                >
                    Reset
                </Button>
            );
        } else {
            return (
                <div/>
            );
        }
    }

    renderDequeueButton(){
        const {monument} = this.props; //todo this might need to change to

        if (monument) {
            return (
                <Button
                    variant="danger"
                    type="button"
                    onClick={() => this.handleDequeueButtonClick()}
                    className="mt-1"
                >
                    Dequeue
                </Button>
            );
        } else {
            return (
                <div/>
            );
        }
    }

    renderPreButton(){
        const {monument} = this.props; //todo this might need to change to

        if (monument) {
            return (
                <Button
                    variant = "primary"
                    type = "button"
                    onClick={() => this.handlePreviousButtonClick()}
                    className= "mr-4 mt-1"
                >
                    Prev
                </Button>
            );
        } else {
            return (
                <div/>
            );
        }
    }

    renderNextButton(){
        const {monument} = this.props; //todo this might need to change to

        if (monument) {
            return (
                <Button
                    variant = "primary"
                    type = "button"
                    onClick={() => this.handleNextButtonClick()}
                    className= "mr-4 mt-1"
                >
                    Next
                </Button>
            );
        } else {
            return (
                <div/>
            );
        }
    }

    render() {
        const {
            showingAdvancedInformation,
            dateSelectValue,
            deactivatedDateSelectValue,
            datePickerCurrentDate,
            deactivatedDatePickerCurrentDate,
            title,
            address,
            latitude,
            longitude,
            year,
            deactivatedYear,
            month,
            deactivatedMonth,
            deactivatedComment,
            artist,
            description,
            inscription,
            references,
            imageUploaderKey,
            materials,
            imagesForUpdate,
            isTemporary,
            locationType,
            photoSphereImagesForUpdate,
            photoSphereImages,
            city,
            state,
            datePickerError,
            deactivatedDatePickerError,
            images,
            imageReferenceUrls,
            imageCaptions,
            photoSphereImageReferenceUrls,
            photoSphereImageCaptions,
            imageReferenceUrlsForUpdate,
            imageCaptionsForUpdate,
            photoSphereImageReferenceUrlsForUpdate,
            photoSphereImageCaptionsForUpdate
        } = this.state;
        const {monument, action} = this.props;

        const advancedInformationLink = (
            <div className="advanced-information-link more-link"
                 onClick={() => this.handleAdvancedInformationClick()}>Want to tell us more?</div>
        );

        const hideAdvancedInformationLink = (
            <div className="advanced-information-link hide-link"
                 onClick={() => this.handleAdvancedInformationClick()}>Hide More Information</div>
        );

        let dateInput;

        const dateYearInput = (
            <Form.Group controlId="create-form-date-year">
                <Form.Label>Year:</Form.Label>
                <Form.Control
                    type="number"
                    name="year"
                    placeholder="YYYY"
                    value={year.value}
                    onChange={(event) => this.handleInputChange(event)}
                    isInvalid={!year.isValid}
                    className="text-control-small"
                />
                <Form.Control.Feedback type="invalid">{year.message}</Form.Control.Feedback>
            </Form.Group>
        );

        switch (dateSelectValue) {
            case DateFormat.YEAR:
                dateInput = dateYearInput;
                break;
            case DateFormat.MONTH_YEAR:
                dateInput = (
                    <Form.Row>
                        <Form.Group controlId="create-form-date-month">
                            <Form.Label>Month:</Form.Label>
                            <Form.Control
                                as="select"
                                name="month"
                                value={month.value}
                                onChange={(event) => this.handleInputChange(event)}
                                isInvalid={!month.isValid}
                                className="select-control mr-2"
                            >
                                <option value="0">January</option>
                                <option value="1">February</option>
                                <option value="2">March</option>
                                <option value="3">April</option>
                                <option value="4">May</option>
                                <option value="5">June</option>
                                <option value="6">July</option>
                                <option value="7">August</option>
                                <option value="8">September</option>
                                <option value="9">October</option>
                                <option value="10">November</option>
                                <option value="11">December</option>
                            </Form.Control>
                            <Form.Control.Feedback type="invalid">{month.message}</Form.Control.Feedback>
                        </Form.Group>

                        {dateYearInput}
                    </Form.Row>
                );
                break;
            case DateFormat.EXACT_DATE:
                const minimumDate = new Date(1, 0);
                minimumDate.setFullYear(1);
                const currentDate = new Date();

                dateInput = (
                    <Form.Group controlId="create-form-datepicker">
                        <Form.Label>Choose a Date:</Form.Label>
                        <DatePicker
                            selected={datePickerCurrentDate}
                            onChange={(date) => this.handleDatePickerChange(date)}
                            minDate={minimumDate}
                            maxDate={currentDate}
                            defaultValue={null}
                        />
                        <div style={{color: "red"}}>{datePickerError}</div>
                    </Form.Group>
                );
                break;
            default:
                dateInput = <div/>;
        }

        let deactivatedDateInput;

        const deactivatedDateYearInput = (
            <Form.Group controlId="create-form-deactivated-date-year">
                <Form.Label>Un-installed Year:</Form.Label>
                <Form.Control
                    type="number"
                    name="deactivatedYear"
                    placeholder="YYYY"
                    value={deactivatedYear.value}
                    onChange={(event) => this.handleInputChange(event)}
                    isInvalid={!deactivatedYear.isValid}
                    className="text-control-small"
                />
                <Form.Control.Feedback type="invalid">{deactivatedYear.message}</Form.Control.Feedback>
            </Form.Group>
        );

        switch (deactivatedDateSelectValue) {
            case DateFormat.YEAR:
                deactivatedDateInput = deactivatedDateYearInput;
                break;
            case DateFormat.MONTH_YEAR:
                deactivatedDateInput = (
                    <Form.Row>
                        <Form.Group controlId="create-form-deactivated-date-month">
                            <Form.Label>Un-installed Month:</Form.Label>
                            <Form.Control
                                as="select"
                                name="deactivatedMonth"
                                value={deactivatedMonth.value}
                                onChange={(event) => this.handleInputChange(event)}
                                isInvalid={!deactivatedMonth.isValid}
                                className="select-control mr-2"
                            >
                                <option value="0">January</option>
                                <option value="1">February</option>
                                <option value="2">March</option>
                                <option value="3">April</option>
                                <option value="4">May</option>
                                <option value="5">June</option>
                                <option value="6">July</option>
                                <option value="7">August</option>
                                <option value="8">September</option>
                                <option value="9">October</option>
                                <option value="10">November</option>
                                <option value="11">December</option>
                            </Form.Control>
                            <Form.Control.Feedback type="invalid">{deactivatedMonth.message}</Form.Control.Feedback>
                        </Form.Group>

                        {deactivatedDateYearInput}
                    </Form.Row>
                );
                break;
            case DateFormat.EXACT_DATE:
                const minimumDate = new Date(1, 0);
                minimumDate.setFullYear(1);
                const currentDate = new Date();

                deactivatedDateInput = (
                    <Form.Group controlId="create-form-deactivated-datepicker">
                        <Form.Label>Choose a Un-installed Date:</Form.Label>
                        <DatePicker
                            selected={deactivatedDatePickerCurrentDate}
                            onChange={(date) => this.handleDeactivatedDatePickerChange(date)}
                            minDate={minimumDate}
                            maxDate={currentDate}
                        />
                        <div style={{color: "red"}}>{deactivatedDatePickerError}</div>
                    </Form.Group>
                );
                break;
            default:
                deactivatedDateInput = <div/>;
        }

        const referenceInputs = [];
=======
    const handleLast = () => {
        setActive(queue[queue.length - 1])
    }

    // Update "active" record to the most recently selected result
    useEffect(() => {
        if (queue.length > 0) setActive(queue[queue.length - 1])
    }, [queue, setActive])
>>>>>>> 67b68abe

    // Set the "active" record to "null" when there is no selected results
    useEffect(() => {
        if (queue.length === 0) setActive(null)
    }, [queue, setActive])

    return (
        <Container className="queue-panel">
            {active === null ? (
                <div className="empty">
                    <h5>Nothing here...</h5>
                </div>
<<<<<<< HEAD
            );
        }

        let imageFields = [];
        if (images.length) {
            images.forEach((image, i) => {
                imageFields.push(
                    <div className="image-fields-container-spaced" key={i}>
                        <Form.Label className="image-field-label">Image {i + 1} Reference URL:</Form.Label>
                        <Form.Control
                            type="text"
                            name={`imageReferenceUrls-${i}`}
                            placeholder=""
                            value={imageReferenceUrls[i]?.value}
                            onChange={(event) => this.handleArrayImageInfoChange(event)}
                            isInvalid={imageReferenceUrls[i]?.value && !imageReferenceUrls[i]?.isValid}
                            className="text-control-medium"
                            maxLength="2048"
                        />
                        <Form.Control.Feedback type="invalid">{imageReferenceUrls[i]?.message}</Form.Control.Feedback>
                        <Form.Label className="image-field-label">Image {i + 1} Caption:</Form.Label>
                        <Form.Control
                            type="text"
                            name={`imageCaptions-${i}`}
                            placeholder=""
                            value={imageCaptions[i]?.value}
                            onChange={(event) => this.handleArrayImageInfoChange(event)}
                            isInvalid={imageCaptions[i]?.value && !imageCaptions[i]?.isValid}
                            className="text-control-medium"
                            maxLength="2048"
                        />
                        <Form.Control.Feedback type="invalid">{imageCaptions[i]?.message}</Form.Control.Feedback>
                    </div>
                )
            })
        }
        const imageFieldsDisplay = <div style={{marginBottom: '16px'}}>{imageFields}</div>

        let photoSphereImageFields = [];
        if (photoSphereImagesForUpdate.length) {
            photoSphereImagesForUpdate.forEach((image, i) => {
                photoSphereImageFields.push(
                    <div className="image-fields-container-spaced" key={i}>
                        <Form.Label className="image-field-label">360° Image {i + 1} Reference URL:</Form.Label>
                        <Form.Control
                            type="text"
                            name={`photoSphereImageReferenceUrlsForUpdate-${image.id}`}
                            placeholder=""
                            value={photoSphereImageReferenceUrlsForUpdate[image.id]?.value}
                            onChange={(event) => this.handleImageInfoChange(event)}
                            isInvalid={photoSphereImageReferenceUrlsForUpdate[image.id]?.value && !photoSphereImageReferenceUrlsForUpdate[image.id]?.isValid}
                            className="text-control-medium"
                            maxLength="2048"
                        />
                        <Form.Control.Feedback
                            type="invalid">{photoSphereImageReferenceUrlsForUpdate[image.id]?.message}</Form.Control.Feedback>
                        <Form.Label className="image-field-label">360° Image {i + 1} Caption:</Form.Label>
                        <Form.Control
                            type="text"
                            name={`photoSphereImageCaptionsForUpdate-${image.id}`}
                            placeholder=""
                            value={photoSphereImageCaptionsForUpdate[image.id]?.value}
                            onChange={(event) => this.handleImageInfoChange(event)}
                            isInvalid={photoSphereImageCaptionsForUpdate[image.id]?.value && !photoSphereImageCaptionsForUpdate[image.id]?.isValid}
                            className="text-control-medium"
                            maxLength="2048"
                        />
                        <Form.Control.Feedback
                            type="invalid">{photoSphereImageCaptionsForUpdate[image.id]?.message}</Form.Control.Feedback>
                    </div>
                )
            })
        }
        if (photoSphereImages.length) {
            photoSphereImages.forEach((image, i) => {
                photoSphereImageFields.push(
                    <div className="image-fields-container-spaced" key={i}>
                        <Form.Label className="image-field-label">360°
                            Image {i + photoSphereImagesForUpdate.length + 1} Reference URL:</Form.Label>
                        <Form.Control
                            type="text"
                            name={`photoSphereImageReferenceUrls-${i}`}
                            placeholder=""
                            value={photoSphereImageReferenceUrls[i]?.value}
                            onChange={(event) => this.handleArrayImageInfoChange(event)}
                            isInvalid={photoSphereImageReferenceUrls[i]?.value && !photoSphereImageReferenceUrls[i]?.isValid}
                            className="text-control-medium"
                            maxLength="2048"
                        />
                        <Form.Control.Feedback
                            type="invalid">{photoSphereImageReferenceUrls[i]?.message}</Form.Control.Feedback>
                        <Form.Label className="image-field-label">360° Image {i + 1} Caption:</Form.Label>
                        <Form.Control
                            type="text"
                            name={`photoSphereImageCaptions-${i}`}
                            placeholder=""
                            value={photoSphereImageCaptions[i]?.value}
                            onChange={(event) => this.handleArrayImageInfoChange(event)}
                            isInvalid={photoSphereImageCaptions[i]?.value && !photoSphereImageCaptions[i]?.isValid}
                            className="text-control-medium"
                            maxLength="2048"
                        />
                        <Form.Control.Feedback
                            type="invalid">{photoSphereImageCaptions[i]?.message}</Form.Control.Feedback>
                    </div>
                )
            })
        }
        const photoSphereImageFieldsDisplay = <div style={{marginBottom: '16px'}}>{photoSphereImageFields}</div>

        return (
            <div className="create-form">
                {monument
                    ? <div className="h4 update">{action} an existing Monument or Memorial</div>
                    : <div className="h4 create">{action} Edit a Monument or Memorial</div>} {/* TODO: should never be a create new */}

                <Form onSubmit={(event) => this.handleSubmit(event)}>
                    {/* Title */}
                    <Form.Group controlId="create-form-title">
                        <Form.Label>Title:</Form.Label>
                        <Form.Control
                            type="text"
                            name="title"
                            placeholder="Title"
                            value={title.value}
                            onChange={(event) => this.handleInputChange(event)}
                            isInvalid={!title.isValid}
                            className="text-control"
                        />
                        <Form.Control.Feedback type="invalid">{title.message}</Form.Control.Feedback>
                    </Form.Group>

                    {/* IsTemporary */}
                    <Form.Group controlId="create-form-is-temporary">
                        <Form.Label className="mr-2 is-temporary">
                            Is Temporary
                            <OverlayTrigger
                                placement="top"
                                overlay={props => (
                                    <Tooltip {...props} show={props.show ? 'show' : ''}>
                                        Temporary monuments or memorials are those that are not built from permanent
                                        materials
                                    </Tooltip>
                                )}>
                                <i className="material-icons">
                                    help
                                </i>
                            </OverlayTrigger>:
                        </Form.Label>
                        <ButtonGroup>
                            <Button variant={isTemporary.value ? 'primary' : 'outline-primary'} size="sm"
                                    active={isTemporary.value}
                                    onClick={() => this.setState({isTemporary: {...isTemporary, value: true}})}>
                                Yes
                            </Button>
                            <Button variant={!isTemporary.value ? 'primary' : 'outline-primary'} size="sm"
                                    active={!isTemporary.value}
                                    onClick={() => this.setState({isTemporary: {...isTemporary, value: false}})}>
                                No
                            </Button>
                        </ButtonGroup>
                    </Form.Group>

                    {/* Materials */}
                    <Form.Group controlId="create-form-materials">
                        <Form.Label>Materials:</Form.Label>
                        <TagsSearch
                            variant="materials"
                            onChange={(variant, selectedMaterials, createdMaterials) =>
                                this.handleMaterialSelect(variant, selectedMaterials, createdMaterials)}
                            allowTagCreation={true}
                            className={materials.isValid ? undefined : 'is-invalid'}
                            ref={this.materialsSelectRef}
                        />
                        {!materials.isValid && invalidMaterials}
                    </Form.Group>

                    <div className="address-coordinates-container">
                        <span className="font-weight-bold">Location Type:</span>
                        <Form.Group>
                            <Form.Control as="select"
                                          value={locationType.value}
                                          isInvalid={!locationType.isValid}
                                          onChange={event => this.setState({
                                              locationType: {
                                                  isValid: true,
                                                  message: '',
                                                  value: event.target.value
                                              }
                                          })}>
                                <option value="">Select a Location Type</option>
                                <option value="address">Street Address</option>
                                <option value="coordinates">Geographic Coordinates</option>
                            </Form.Control>
                            <Form.Control.Feedback type="invalid">{locationType.message}</Form.Control.Feedback>
                        </Form.Group>

                        {locationType.value === 'address' && <>
                            <Form.Group controlId="create-form-address" className="mt-3">
                                <Form.Label>Address:</Form.Label>
                                <LocationSearch value={address.value}
                                                placeholder="Address"
                                                isInvalid={!address.isValid}
                                                className="form-control text-control w-100"
                                                onSuggestionSelect={this.handleLocationSearchSelect.bind(this)}/>
                                {!address.isValid &&
                                    <div className="invalid-feedback d-inline-block">{address.message}</div>}
                            </Form.Group>
                            {latitude.value && longitude.value && <div className="coordinates-geocode-group">
                                <div className="coordinates-geocode-row">
                                    <span
                                        className="coordinates-geocode-row-label">Coordinates:</span> {latitude.value}, {longitude.value}
                                </div>
                                <div className="coordinates-geocode-row">
                                    <span className="coordinates-geocode-row-label">City:</span> {city}
                                </div>
                                <div className="coordinates-geocode-row">
                                    <span className="coordinates-geocode-row-label">State:</span> {state}
                                </div>
                            </div>}
                        </>}

                        {locationType.value === 'coordinates' &&
                            <Form.Group controlId="create-form-coordinates" className="mt-3">
                                <Form.Label>Coordinates:</Form.Label>
                                <div className="coordinates-group">
                                    <div className="coordinate-field">
                                        <Form.Control
                                            type="text"
                                            name="latitude"
                                            placeholder="Latitude"
                                            value={latitude.value}
                                            onChange={(event) => this.handleInputChange(event)}
                                            isInvalid={!latitude.isValid}
                                            className="text-control-small"
                                        />
                                        <Form.Control.Feedback type="invalid">{latitude.message}</Form.Control.Feedback>
                                    </div>
                                    <div className="coordinate-field">
                                        <Form.Control
                                            type="text"
                                            name="longitude"
                                            placeholder="Longitude"
                                            value={longitude.value}
                                            onChange={(event) => this.handleInputChange(event)}
                                            isInvalid={!longitude.isValid}
                                            className="text-control-small"
                                        />
                                        <Form.Control.Feedback
                                            type="invalid">{longitude.message}</Form.Control.Feedback>
                                    </div>
                                </div>
                                <Form.Label>{`Valid Formats:\n43.084670,   -77.674357\n43°05'04.8",  -77°40'27.7"\n43°05'04.8"N, 77°40'27.7"W \nN47°37.298,  W122°20.916`}</Form.Label>
                                {address.value && <div className="coordinates-geocode-group">
                                    <div className="coordinates-geocode-row">
                                        <span className="coordinates-geocode-row-label">Address:</span> {address.value}
                                    </div>
                                    <div className="coordinates-geocode-row">
                                        <span className="coordinates-geocode-row-label">City:</span> {city}
                                    </div>
                                    <div className="coordinates-geocode-row">
                                        <span className="coordinates-geocode-row-label">State:</span> {state}
                                    </div>
                                </div>}
                            </Form.Group>
                        }
                    </div>

                    {/* Images */}
                    <Form.Group controlId="create-form-image">
                        <Form.Label>{monument ? 'Add More Images:' : 'Images:'}</Form.Label>
                        <ImageUploader
                            withIcon={false}
                            imgExtension={['.jpg', '.png', 'JPG', 'PNG', 'jpeg', 'JPEG']}
                            maxFileSize={5000000}
                            label=""
                            fileSizeError="- File is too large. The maximum file size is 5MB"
                            fileTypeError="File type is not supported"
                            withPreview={true}
                            onChange={(files) => this.handleImageUploaderChange(files)}
                            key={imageUploaderKey}
                            errorClass="invalid-feedback"
                        />
                        {imageFieldsDisplay}
                        {imagesForUpdateDisplay}
                    </Form.Group>

                    <Collapse in={showingAdvancedInformation}>
                        <div>
                            {/* PhotoSphere Images */}
                            <PhotoSphereImages images={photoSphereImagesForUpdate.concat(photoSphereImages)}
                                               onAddImage={this.handleAddPhotoSphereImage.bind(this)}
                                               onDeleteImage={this.handleDeletePhotoSphereImage.bind(this)}
                                               onRestoreImage={this.handleRestorePhotoSphereImage.bind(this)}/>
                            {photoSphereImageFieldsDisplay}
                            {/* Artist */}
                            <Form.Group controlId="create-form-artist">
                                <Form.Label>Artist:</Form.Label>
                                <Form.Control
                                    type="text"
                                    name="artist"
                                    placeholder="Artist"
                                    value={artist.value}
                                    onChange={(event) => this.handleInputChange(event)}
                                    isInvalid={!artist.isValid}
                                    className="text-control"
                                />
                                <Form.Control.Feedback type="invalid">{artist.message}</Form.Control.Feedback>
                            </Form.Group>

                            <div className="date-container">
                                {/* Date */}
                                <Form.Group controlId="create-form-date-select">
                                    <Form.Label>Date:</Form.Label>
                                    <Form.Control
                                        as="select"
                                        className="select-control"
                                        onChange={(event) => this.handleDateSelectChange(event)}
                                        value={dateSelectValue}
                                    >
                                        <option value={DateFormat.YEAR}>Year</option>
                                        <option value={DateFormat.MONTH_YEAR}>Month/Year</option>
                                        <option value={DateFormat.EXACT_DATE}>Exact Date</option>
                                    </Form.Control>
                                </Form.Group>

                                {/* Date: Input (Year, Year/Month, or Date Picker) */}
                                {dateInput}
                            </div>

                            <div className="date-container">
                                {/* Un-installed Date */}
                                <Form.Group controlId="create-form-deactivated-date-select">
                                    <Form.Label>Un-installed Date:</Form.Label>
                                    <Form.Control
                                        as="select"
                                        className="select-control"
                                        onChange={(event) => this.handleDeactivatedDateSelectChange(event)}
                                        value={deactivatedDateSelectValue}
                                    >
                                        <option value={DateFormat.YEAR}>Year</option>
                                        <option value={DateFormat.MONTH_YEAR}>Month/Year</option>
                                        <option value={DateFormat.EXACT_DATE}>Exact Date</option>
                                    </Form.Control>
                                </Form.Group>

                                {/* Un-installed Date: Input (Year, Year/Month, or Date Picker) */}
                                {deactivatedDateInput}
                            </div>

                            {/* Un-installed Comment */}
                            <Form.Group controlId="create-form-deactivated-comment">
                                <Form.Label>Un-installed Reason:</Form.Label>
                                <Form.Control
                                    as="textarea"
                                    rows="3"
                                    name="deactivatedComment"
                                    placeholder="Un-installed Reason"
                                    value={deactivatedComment.value}
                                    onChange={(event) => this.handleInputChange(event)}
                                    isInvalid={!deactivatedComment.isValid}
                                    className="multi-line-text-control"
                                />
                                <Form.Control.Feedback
                                    type="invalid">{deactivatedComment.message}</Form.Control.Feedback>
                            </Form.Group>

                            {/* Description */}
                            <Form.Group controlId="create-form-description">
                                <Form.Label>Description:</Form.Label>
                                <Form.Control
                                    as="textarea"
                                    rows="3"
                                    name="description"
                                    placeholder="Description"
                                    value={description.value}
                                    onChange={(event) => this.handleInputChange(event)}
                                    isInvalid={!description.isValid}
                                    className="multi-line-text-control"
                                />
                                <Form.Control.Feedback type="invalid">{description.message}</Form.Control.Feedback>
                            </Form.Group>

                            {/* Inscription */}
                            <Form.Group controlId="create-form-inscription">
                                <Form.Label>Inscription:</Form.Label>
                                <Form.Control
                                    as="textarea"
                                    rows="3"
                                    name="inscription"
                                    placeholder="Inscription"
                                    value={inscription.value}
                                    onChange={(event) => this.handleInputChange(event)}
                                    isInvalid={!inscription.isValid}
                                    className="multi-line-text-control"
                                />
                                <Form.Control.Feedback type="invalid">{inscription.message}</Form.Control.Feedback>
                            </Form.Group>

                            {/* Tags */}
                            <Form.Group controlId="create-form-tags">
                                <Form.Label>Tags:</Form.Label>
                                <TagsSearch
                                    variant="tags"
                                    onChange={(variant, selectedTags, createdTags) =>
                                        this.handleTagSelect(variant, selectedTags, createdTags)}
                                    allowTagCreation={true}
                                    ref={this.tagsSelectRef}
                                />
                            </Form.Group>

                            <div className="references-container">
                                {/* References */}
                                <Form.Group controlId="create-form-references">
                                    {referenceInputs}
                                </Form.Group>

                                <div className="add-reference-link"
                                     onClick={() => this.handleAddAnotherReferenceLinkClick()}>+ Add Another Reference
                                </div>
                            </div>
                        </div>
                    </Collapse>

                    <div className="d-flex flex-column justify-content-center">
                        {!showingAdvancedInformation && advancedInformationLink}
                        {showingAdvancedInformation && hideAdvancedInformationLink}

                        <ButtonToolbar className={monument ? 'btn-toolbar update' : null}>
                            <Button
                                variant="primary"
                                type="submit"
                                className="mr-4 mt-1"
                            >
                                Submit
                            </Button>

                            {this.renderPreButton()}

                            {this.renderNextButton()}

                            {this.renderResetButton()}

                            {this.renderDequeueButton()}
                        </ButtonToolbar>
                    </div>
                </Form>
            </div>
        );
    }
}
=======
            ) : (
                <QueueItem data={active}/>
            )}
            {active !== null && (
                <QueueNav current={queue.indexOf(active)}
                          total={queue.length}
                          first={handleFirst}
                          next={handleNext}
                          prev={handlePrev}
                          last={handleLast}/>
            )}
        </Container>
    )
}

export default QueuePanel
>>>>>>> 67b68abe
<|MERGE_RESOLUTION|>--- conflicted
+++ resolved
@@ -5,1339 +5,8 @@
 
 const QueuePanel = ({queue, active, setActive}) => {
 
-<<<<<<< HEAD
-/**
- * Presentational component for the Form for creating a new Monument or updating an existing Monument
- */
-export default class QueuePanel extends React.Component {
-    constructor(props) {
-        super(props);
-
-        const reference = {
-            value: '',
-            isValid: true,
-            message: ''
-        };
-
-        this.state = {
-            locationType: {
-                value: '',
-                isValid: true,
-                message: ''
-            },
-            showingAdvancedInformation: false,
-            dateSelectValue: DateFormat.EXACT_DATE,
-            datePickerCurrentDate: null,
-            deactivatedDateSelectValue: DateFormat.EXACT_DATE,
-            deactivatedDatePickerCurrentDate: null,
-            title: {
-                value: '',
-                isValid: true,
-                message: ''
-            },
-            address: {
-                value: '',
-                isValid: true,
-                message: ''
-            },
-            country: '',
-            latitude: {
-                value: '',
-                isValid: true,
-                message: ''
-            },
-            longitude: {
-                value: '',
-                isValid: true,
-                message: ''
-            },
-            year: {
-                value: '',
-                isValid: true,
-                message: ''
-            },
-            month: {
-                value: '0',
-                isValid: true,
-                message: ''
-            },
-            deactivatedYear: {
-                value: '',
-                isValid: true,
-                message: ''
-            },
-            deactivatedMonth: {
-                value: '0',
-                isValid: true,
-                message: ''
-            },
-            deactivatedComment: {
-                value: '',
-                isValid: true,
-                message: ''
-            },
-            artist: {
-                value: '',
-                isValid: true,
-                message: ''
-            },
-            description: {
-                value: '',
-                isValid: true,
-                message: ''
-            },
-            inscription: {
-                value: '',
-                isValid: true,
-                message: ''
-            },
-            references: [reference],
-            images: [],
-            imageReferenceUrls: [],
-            imageCaptions: [],
-            photoSphereImages: [],
-            photoSphereImageReferenceUrls: [],
-            photoSphereImageCaptions: [],
-            imagesForUpdate: [],
-            imageReferenceUrlsForUpdate: {},
-            imageCaptionsForUpdate: {},
-            photoSphereImagesForUpdate: [],
-            photoSphereImageReferenceUrlsForUpdate: {},
-            photoSphereImageCaptionsForUpdate: {},
-            imageUploaderKey: 0,
-            materials: {
-                materialObjects: [],
-                isValid: true,
-                message: ''
-            },
-            newMaterials: [],
-            tags: [],
-            newTags: [],
-            isTemporary: {
-                value: false,
-                isValid: true,
-                message: ''
-            }
-        };
-
-        this.materialsSelectRef = React.createRef();
-        this.tagsSelectRef = React.createRef();
-        this.queue = props.queue;
-        this.queueSize = this.queue.length;
-        this.queueIndex = this.queueSize - 1;
-    }
-
-    componentDidUpdate(prevProps, prevState, snapshot) {
-        //if (isEmptyObject(prevProps.monument) && !isEmptyObject(this.props.monument)) {
-        console.log(this.queue);
-        if(this.queueSize > 0){
-            this.setFormFieldValuesForUpdate(); //todo this should be this.queue[queueIndex] IF this.queue[Size] !=0
-        }
-    }
-
-    /**
-     * Clear the state of the Form
-     * This means resetting the validation state for all inputs to true and clearing all error messages
-     * @param clearValues - If true, also clears the values inside the inputs
-     */
-    clearForm(clearValues) {
-        const {
-            title, address, latitude, longitude, year, month, deactivatedYear, deactivatedMonth, deactivatedComment,
-            artist, description, inscription, references, isTemporary
-        } = this.state;
-        let {
-            datePickerCurrentDate, deactivatedDatePickerCurrentDate, images, imageCaptions, imageReferenceUrls,
-            imageUploaderKey, materials, newMaterials, tags, newTags
-        } = this.state;
-
-        title.isValid = true;
-        title.message = '';
-
-        address.isValid = true;
-        address.message = '';
-
-        latitude.isValid = true;
-        latitude.message = '';
-
-        longitude.isValid = true;
-        longitude.message = '';
-
-        year.isValid = true;
-        year.message = '';
-
-        month.isValid = true;
-        month.message = '';
-
-        deactivatedYear.isValid = true;
-        deactivatedYear.message = '';
-
-        deactivatedMonth.isValid = true;
-        deactivatedMonth.message = '';
-
-        deactivatedComment.isValid = true;
-        deactivatedComment.message = '';
-
-        artist.isValid = true;
-        artist.message = '';
-
-        description.isValid = true;
-        description.message = '';
-
-        inscription.isValid = true;
-        inscription.message = '';
-
-        for (let reference of references) {
-            reference.isValid = true;
-            reference.message = '';
-
-            if (clearValues) {
-                reference.value = '';
-            }
-        }
-
-        materials.isValid = true;
-        materials.message = '';
-
-        isTemporary.isValid = true;
-        isTemporary.message = '';
-
-        if (clearValues) {
-            title.value = '';
-            address.value = '';
-            latitude.value = '';
-            longitude.value = '';
-            year.value = '';
-            month.value = '0';
-            deactivatedYear.value = '';
-            deactivatedMonth.value = '0';
-            deactivatedComment.value = '';
-            artist.value = '';
-            description.value = '';
-            inscription.value = '';
-            datePickerCurrentDate = null;
-            deactivatedDatePickerCurrentDate = null;
-            images = [];
-            imageReferenceUrls = [];
-            imageCaptions = [];
-            imageUploaderKey++;
-            materials.materialObjects = [];
-            newMaterials = [];
-            this.materialsSelectRef.current.handleClear();
-            this.materialsSelectRef.current.handleSelectedTagsClear();
-            tags = [];
-            newTags = [];
-            this.tagsSelectRef.current.handleClear();
-            this.tagsSelectRef.current.handleSelectedTagsClear();
-            isTemporary.value = false;
-        }
-
-        this.setState({
-            title, address, latitude, longitude, year, month, deactivatedYear, deactivatedMonth,
-            deactivatedComment, artist, description, inscription, datePickerCurrentDate,
-            deactivatedDatePickerCurrentDate, references, images, imageReferenceUrls, imageCaptions, imageUploaderKey,
-            materials, newMaterials, tags, newTags, isTemporary
-        });
-    }
-
-    /**
-     * Sets the values of Form fields to be the values of the Monument that is being updated
-     */
-    setFormFieldValuesForUpdate() {
-
-        const {monument} = this.queue[this.queueIndex]; {/* TODO: should be this.queue[i] where i is what page you currently on /num in queueList */}
-        const {
-            title, address, latitude, longitude, year, month, deactivatedYear, deactivatedMonth, deactivatedComment,
-            artist, description, inscription, materials, locationType
-        } = this.state;
-        let {
-            datePickerCurrentDate, deactivatedDatePickerCurrentDate, dateSelectValue, deactivatedDateSelectValue,
-            references, tags, imagesForUpdate, imageReferenceUrlsForUpdate, imageCaptionsForUpdate,
-            photoSphereImagesForUpdate, photoSphereImageReferenceUrlsForUpdate, photoSphereImageCaptionsForUpdate,
-            images, imageReferenceUrls, imageCaptions, photoSphereImages, photoSphereImageReferenceUrls,
-            photoSphereImageCaptions, imageUploaderKey, city, state, isTemporary
-        } = this.state;
-
-        let monumentYear, monumentMonth, monumentExactDate;
-
-
-        if (monument.date) {
-            const monumentDateArray = monument.date.split('-');
-
-            monumentYear = monumentDateArray[0];
-
-            let monumentMonthInt = parseInt(monumentDateArray[1]) - 1;
-            monumentMonth = (monumentMonthInt).toString();
-
-            monumentExactDate = new Date(parseInt(monumentYear), monumentMonthInt, monumentDateArray[2]);
-        }
-
-        let monumentDeactivatedYear, monumentDeactivatedMonth, monumentExactDeactivatedDate;
-
-        if (monument.deactivatedDate) {
-            const monumentDeactivatedDateArray = monument.deactivatedDate.split('-');
-
-            monumentDeactivatedYear = monumentDeactivatedDateArray[0];
-
-            let monumentDeactivatedMonthInt = parseInt(monumentDeactivatedDateArray[1]) - 1;
-            monumentDeactivatedMonth = (monumentDeactivatedMonthInt).toString();
-
-            monumentExactDeactivatedDate = new Date(parseInt(monumentDeactivatedYear), monumentDeactivatedMonthInt, monumentDeactivatedDateArray[2]);
-        }
-
-        title.value = monument.title ? monument.title : '';
-        address.value = monument.address ? monument.address : '';
-        latitude.value = monument.lat ? monument.lat.toString() : '';
-        longitude.value = monument.lon ? monument.lon.toString() : '';
-        artist.value = monument.artist ? monument.artist : '';
-        description.value = monument.description ? monument.description : '';
-        inscription.value = monument.inscription ? monument.inscription : '';
-        year.value = monumentYear ? monumentYear : '';
-        month.value = monumentMonth ? monumentMonth : '';
-        dateSelectValue = monument.dateFormat ? monument.dateFormat : DateFormat.EXACT_DATE;
-        datePickerCurrentDate = monumentExactDate && dateSelectValue === DateFormat.EXACT_DATE ? monumentExactDate : null;
-        deactivatedDateSelectValue = monument.deactivatedDateFormat ? monument.deactivatedDateFormat : DateFormat.EXACT_DATE;
-        deactivatedYear.value = monumentDeactivatedYear ? monumentDeactivatedYear : '';
-        deactivatedMonth.value = monumentDeactivatedMonth ? monumentDeactivatedMonth : '';
-        deactivatedDatePickerCurrentDate = monumentExactDeactivatedDate && deactivatedDateSelectValue === DateFormat.EXACT_DATE ? monumentExactDeactivatedDate : null;
-        deactivatedComment.value = monument.deactivatedComment ? monument.deactivatedComment : '';
-        city = monument.city;
-        state = monument.state;
-        isTemporary.value = monument.isTemporary ? monument.isTemporary : false;
-
-        if (address.value) locationType.value = 'address';
-        else if (latitude.value && longitude.value) locationType.value = 'coordinates';
-
-        if (monument.references && monument.references.length) {
-            let monumentReferences = [];
-            for (const reference of monument.references) {
-                let monumentReference = {
-                    id: reference.id,
-                    value: reference.url,
-                    isValid: true,
-                    message: ''
-                };
-
-                monumentReferences.push(monumentReference);
-            }
-
-            references = monumentReferences.length ? monumentReferences : references;
-        }
-
-        if (monument.monumentTags && monument.monumentTags.length) {
-            let associatedMaterials = [];
-            let associatedTags = [];
-
-            for (const monumentTag of monument.monumentTags) {
-                monumentTag.tag.selected = true;
-
-                if (monumentTag.tag.isMaterial) {
-                    associatedMaterials.push(monumentTag.tag);
-                } else {
-                    associatedTags.push(monumentTag.tag);
-                }
-            }
-
-            if (associatedMaterials.length) {
-                materials.materialObjects = associatedMaterials;
-                this.materialsSelectRef.current.state.selectedTags = associatedMaterials;
-            }
-
-            if (associatedTags.length) {
-                tags = associatedTags;
-                this.tagsSelectRef.current.state.selectedTags = associatedTags;
-            }
-        }
-
-        if (monument.images && monument.images.length) {
-            imagesForUpdate = [];
-            imageReferenceUrlsForUpdate = {};
-            imageCaptionsForUpdate = {};
-            photoSphereImagesForUpdate = [];
-            photoSphereImageReferenceUrlsForUpdate = {};
-            photoSphereImageCaptionsForUpdate = {};
-            for (const originalImage of monument.images) {
-                const image = Object.create(originalImage);
-                image.hasBeenDeleted = false;
-                if (image.isPhotoSphere) {
-                    photoSphereImagesForUpdate.push(image);
-                    photoSphereImageReferenceUrlsForUpdate[image.id] = {value: image.referenceUrl, isValid: true};
-                    photoSphereImageCaptionsForUpdate[image.id] = {value: image.caption, isValid: true};
-                } else {
-                    imagesForUpdate.push(image);
-                    imageReferenceUrlsForUpdate[image.id] = {value: image.referenceUrl, isValid: true};
-                    imageCaptionsForUpdate[image.id] = {value: image.caption, isValid: true};
-                }
-            }
-        }
-
-        images = [];
-        imageReferenceUrls = [];
-        imageCaptions = [];
-        photoSphereImages = [];
-        photoSphereImageReferenceUrls = [];
-        photoSphereImageCaptions = [];
-        imageUploaderKey++;
-
-        this.setState({
-            title, address, latitude, longitude, artist, description, inscription, year, month,
-            datePickerCurrentDate, dateSelectValue, deactivatedYear, deactivatedMonth, deactivatedDatePickerCurrentDate,
-            deactivatedDateSelectValue, deactivatedComment, references, materials, tags, imagesForUpdate,
-            imageReferenceUrlsForUpdate, imageCaptionsForUpdate, photoSphereImagesForUpdate,
-            photoSphereImageReferenceUrlsForUpdate, photoSphereImageCaptionsForUpdate, images, imageReferenceUrls,
-            imageCaptions, photoSphereImages, photoSphereImageReferenceUrls, photoSphereImageCaptions, imageUploaderKey,
-            locationType, city, state, isTemporary
-        });
-    }
-
-    convertCoordinate(coordinate) {
-        const values = coordinate.value.split(/[°'"]/g);
-        let decimal = 0;
-        let degree = 0;
-
-        if (validator.matches(coordinate.value, latitudeDegRegex) || validator.matches(coordinate.value, longitudeDegRegex)) {
-            degree = parseFloat(values[0]);
-            const min = parseFloat(values[1]);
-            const sec = parseFloat(values[2]);
-
-            /* decimal = degrees + (minutes/60) + (seconds/3600) */
-            decimal = Math.abs(degree) + (min / 60) + (sec / 3600);
-        } else if (validator.matches(coordinate.value, latitudeLongDegRegex) || validator.matches(coordinate.value, longitudeLongDegRegex)) {
-            const vals = values[0].split(/[NnEeSsWw]/g);
-            degree = parseFloat(vals[1]);
-            decimal = Math.abs(degree) + (parseFloat(values[1]) / 60);
-        }
-        if ((coordinate.value.includes('W')) || (coordinate.value.includes('w'))
-            || (coordinate.value.includes('S')) || (coordinate.value.includes('s'))
-            || (degree < 0)) {
-            decimal *= -1;
-        }
-        console.log(decimal);
-        return decimal.toFixed(6);
-    }
-
-    validateReferenceUrl(referenceUrl) {
-        if (referenceUrl.value && !validator.isEmpty(referenceUrl.value) && !validateUrl(referenceUrl.value)) {
-            referenceUrl.isValid = false
-            referenceUrl.message = 'Must be a URL'
-            return false
-        }
-        referenceUrl.isValid = true
-        referenceUrl.message = null
-        return true
-    }
-
-    /**
-     * Validates the Form
-     * If any of the inputs are invalid, the entire Form is considered invalid
-     * @returns {boolean} - True if the Form is valid, False otherwise
-     */
-    validateForm() {
-        const {
-            title,
-            address,
-            latitude,
-            longitude,
-            year,
-            month,
-            deactivatedYear,
-            deactivatedMonth,
-            deactivatedComment,
-            references,
-            materials,
-            newMaterials,
-            locationType,
-            datePickerCurrentDate,
-            deactivatedDatePickerCurrentDate,
-            datePickerError,
-            dateSelectValue,
-            deactivatedDateSelectValue,
-            imageReferenceUrls,
-            imageReferenceUrlsForUpdate,
-            photoSphereImageReferenceUrls,
-            photoSphereImageReferenceUrlsForUpdate
-        } = this.state;
-        let {deactivatedDatePickerError} = this.state
-        const currentDate = new Date();
-        let formIsValid = true;
-
-        imageReferenceUrls.forEach(referenceUrl => {
-            if (!this.validateReferenceUrl(referenceUrl)) {
-                formIsValid = false
-            }
-        })
-        photoSphereImageReferenceUrls.forEach(referenceUrl => {
-            if (!this.validateReferenceUrl(referenceUrl)) {
-                formIsValid = false
-            }
-        })
-        for (const prop in imageReferenceUrlsForUpdate) {
-            if (imageReferenceUrlsForUpdate.hasOwnProperty(prop) && imageReferenceUrlsForUpdate[prop].value) {
-                const referenceUrl = imageReferenceUrlsForUpdate[prop]
-                if (!this.validateReferenceUrl(referenceUrl)) {
-                    formIsValid = false
-                }
-            }
-        }
-        for (const prop in photoSphereImageReferenceUrlsForUpdate) {
-            if (photoSphereImageReferenceUrlsForUpdate.hasOwnProperty(prop) && photoSphereImageReferenceUrlsForUpdate[prop].value) {
-                const referenceUrl = photoSphereImageReferenceUrlsForUpdate[prop]
-                if (!this.validateReferenceUrl(referenceUrl)) {
-                    formIsValid = false
-                }
-            }
-        }
-
-        /* Title Validation */
-        /* Title is a required Form field */
-        if (validator.isEmpty(title.value)) {
-            title.isValid = false;
-            title.message = 'Title is required';
-            formIsValid = false;
-        }
-
-        /* Materials Validation */
-        /* Materials is a required Form field */
-        if ((!materials.materialObjects || !materials.materialObjects.length)
-            && (!newMaterials || !newMaterials.length)) {
-            materials.isValid = false;
-            materials.message = 'At least one Material is required';
-            formIsValid = false;
-        }
-
-        /* US and territories, '' if Google Maps goes down */
-        const valid_countries = ['US', 'PR', 'VI', 'AS', 'GU', 'MP', '']
-
-        /* Address or Coordinates Validation */
-        /* An Address OR Coordinates must be specified */
-        if (locationType.value === 'address') {
-            if (validator.isEmpty(address.value)) {
-                address.isValid = false;
-                address.message = 'Address must be selected from the dropdown';
-                formIsValid = false;
-            } else if (!valid_countries.includes(this.state.country)) {
-                address.isValid = false;
-                address.message = 'Address is not in the United States';
-                formIsValid = false;
-            }
-        } else if (locationType.value === 'coordinates') {
-            if (latitude.value.includes('°')) {
-                latitude.value = latitude.value.replaceAll(/\s/g, '');
-                if (!validator.matches(latitude.value, latitudeDegRegex) && !validator.matches(latitude.value, latitudeLongDegRegex)) {
-                    latitude.isValid = false;
-                    latitude.message = 'Latitude must be valid';
-                    formIsValid = false;
-                } else {
-                    latitude.value = this.convertCoordinate(latitude)
-                }
-            }
-            if (validator.isEmpty(latitude.value)) {
-                latitude.isValid = false;
-                latitude.message = 'Latitude must not be blank';
-                formIsValid = false;
-            } else if (!validator.matches(latitude.value, latitudeDecRegex)) {
-                latitude.isValid = false;
-                latitude.message = 'Latitude must be valid';
-                formIsValid = false;
-            } else if (!valid_countries.includes(this.state.country)) {
-                latitude.isValid = false;
-                latitude.message = 'Latitude is not in the United States';
-                formIsValid = false;
-            }
-
-            if (longitude.value.includes('°')) {
-                longitude.value = longitude.value.replaceAll(/\s/g, '');
-                if (!validator.matches(longitude.value, longitudeDegRegex) && !validator.matches(longitude.value, longitudeLongDegRegex)) {
-                    longitude.isValid = false;
-                    longitude.message = 'Longitude must be valid';
-                    formIsValid = false;
-                } else {
-                    longitude.value = this.convertCoordinate(longitude)
-                }
-            }
-            if (validator.isEmpty(longitude.value)) {
-                longitude.isValid = false;
-                longitude.message = 'Longitude must not be blank';
-                formIsValid = false;
-            } else if (!validator.matches(longitude.value, longitudeDecRegex)) {
-                longitude.isValid = false;
-                longitude.message = 'Longitude must be valid';
-                formIsValid = false;
-            } else if (!valid_countries.includes(this.state.country)) {
-                longitude.isValid = false;
-                longitude.message = 'Longitude is not in the United States';
-                formIsValid = false;
-            }
-        } else {
-            locationType.isValid = false;
-            locationType.message = 'You must provide either a street address or geographic coordinates';
-            formIsValid = false;
-        }
-
-        /* Date Validation */
-        /* Check that the Year and Month specified are not in the future */
-        if (!validator.isEmpty(year.value)) {
-            const yearInt = parseInt(year.value);
-            const monthInt = parseInt(month.value);
-
-            if (yearInt <= 0) {
-                year.isValid = false;
-                year.message = 'Year must be valid';
-                formIsValid = false;
-            } else if (yearInt > currentDate.getFullYear()) {
-                year.isValid = false;
-                year.message = 'Year must be valid';
-                formIsValid = false;
-            } else {
-                if (yearInt === currentDate.getFullYear()) {
-                    if (monthInt > currentDate.getMonth()) {
-                        month.isValid = false;
-                        month.message = 'Month must be valid';
-                        formIsValid = false;
-                    }
-                }
-            }
-        }
-
-        /* Un-installed Date Validation */
-        /* Check that the un-installed Year and Month specified are not in the future */
-        if (!validator.isEmpty(deactivatedYear.value)) {
-            const deactivatedYearInt = parseInt(deactivatedYear.value);
-            const deactivatedMonthInt = parseInt(deactivatedMonth.value);
-
-            if (deactivatedYearInt <= 0) {
-                deactivatedYear.isValid = false;
-                deactivatedYear.message = 'Un-installed year must be valid';
-                formIsValid = false;
-            } else if (deactivatedYearInt > currentDate.getFullYear()) {
-                deactivatedYear.isValid = false;
-                deactivatedYear.message = 'Un-installed year must be valid';
-                formIsValid = false;
-            } else {
-                if (deactivatedYearInt === currentDate.getFullYear()) {
-                    if (deactivatedMonthInt > currentDate.getMonth()) {
-                        deactivatedMonth.isValid = false;
-                        deactivatedMonth.message = 'Un-installed month must be valid';
-                        formIsValid = false;
-                    }
-                }
-            }
-        }
-
-        /* Check that the un-installed date is after created date */
-        if ((!validator.isEmpty(deactivatedYear.value) || (deactivatedDatePickerCurrentDate && deactivatedDateSelectValue === DateFormat.EXACT_DATE))
-            && (!validator.isEmpty(year.value) || (datePickerCurrentDate && dateSelectValue === DateFormat.EXACT_DATE))) {
-            const deactivatedYearInt = parseInt(deactivatedYear.value || (deactivatedDatePickerCurrentDate ? deactivatedDatePickerCurrentDate.getFullYear() : (new Date()).getFullYear().toString()));
-            const deactivatedMonthInt = parseInt(deactivatedMonth.value > 0 ? deactivatedMonth.value : (deactivatedDatePickerCurrentDate ? deactivatedDatePickerCurrentDate.getMonth() : (new Date()).getMonth().toString()));
-            const deactivatedDayInt = parseInt((deactivatedDatePickerCurrentDate ? deactivatedDatePickerCurrentDate.getDate() : (new Date()).getDate().toString()));
-            const yearInt = parseInt(year.value || (datePickerCurrentDate ? datePickerCurrentDate.getFullYear() : '0'));
-            const monthInt = parseInt(month.value > 0 ? month.value : (datePickerCurrentDate ? datePickerCurrentDate.getMonth() : '0'));
-            const dayInt = parseInt((datePickerCurrentDate ? datePickerCurrentDate.getDate() : '0'));
-
-            if (yearInt > deactivatedYearInt) {
-                deactivatedYear.isValid = false;
-                deactivatedYear.message = 'Un-installed date must be after created date';
-                formIsValid = false;
-            } else if (yearInt === deactivatedYearInt) {
-                if (monthInt > deactivatedMonthInt) {
-                    deactivatedMonth.isValid = false;
-                    deactivatedMonth.message = 'Un-installed date must be after created date';
-                    formIsValid = false;
-                } else if (monthInt === deactivatedMonthInt) {
-                    if (dayInt > deactivatedDayInt) {
-                        formIsValid = false;
-                        deactivatedDatePickerError = 'Un-installed date must be after created date';
-                    }
-                }
-            }
-        }
-
-        /* Checks that a un-installed date exists if a un-installed comment exists */
-        if (!validator.isEmpty(deactivatedComment.value)
-            && (!deactivatedDatePickerCurrentDate || deactivatedDateSelectValue !== DateFormat.EXACT_DATE)
-            && validator.isEmpty(deactivatedYear.value)) {
-            deactivatedComment.isValid = false;
-            deactivatedComment.message = 'Un-installed date is required in order to provide a un-installed reason';
-            formIsValid = false;
-        }
-
-        /* References Validation */
-        /* Check that the References are valid URLs */
-        for (let reference of references) {
-            if (!validator.isEmpty(reference.value)) {
-                if (!validator.isURL(reference.value)) {
-                    reference.isValid = false;
-                    reference.message = 'Reference must be a valid URL';
-                    formIsValid = false;
-                }
-            }
-        }
-
-        if (!formIsValid) {
-            this.setState({
-                title, address, latitude, longitude, year, month, deactivatedYear, deactivatedMonth,
-                references, datePickerError, deactivatedDatePickerError
-            });
-        }
-
-        return formIsValid;
-    }
-
-    /**
-     * Build the form object for creating a new CreateMonumentSuggestion
-     */
-    buildCreateForm() {
-        const {
-            title, address, latitude, longitude, dateSelectValue, deactivatedDateSelectValue, year, month,
-            deactivatedYear, deactivatedMonth, artist, description, inscription, datePickerCurrentDate,
-            deactivatedDatePickerCurrentDate, deactivatedComment, references, images, imageReferenceUrls, imageCaptions,
-            photoSphereImages, photoSphereImageReferenceUrls, photoSphereImageCaptions, materials, newMaterials, tags,
-            newTags, isTemporary, city, state
-        } = this.state;
-
-        let createForm = {
-            title: title.value,
-            address: address.value === '' ? null : address.value,
-            latitude: (latitude.value === '' && longitude.value === '') ? null : latitude.value,
-            longitude: (latitude.value === '' && longitude.value === '') ? null : longitude.value,
-            artist: artist.value === '' ? null : artist.value,
-            description: description.value === '' ? null : description.value,
-            inscription: inscription.value === '' ? null : inscription.value,
-            references: references.map(reference => reference.value),
-            images,
-            imageReferenceUrlsJson: JSON.stringify(imageReferenceUrls.map(referenceUrl => referenceUrl.value)),
-            imageCaptionsJson: JSON.stringify(imageCaptions.map(caption => caption.value)),
-            photoSphereImages,
-            photoSphereImageReferenceUrlsJson: JSON.stringify(photoSphereImageReferenceUrls.map(referenceUrl => referenceUrl.value)),
-            photoSphereImageCaptionsJson: JSON.stringify(photoSphereImageCaptions.map(caption => caption.value)),
-            materials: materials.materialObjects.map(material => material.name),
-            newMaterials: newMaterials.map(newMaterial => newMaterial.name),
-            tags: tags.map(tag => tag.name),
-            newTags: newTags.map(newTag => newTag.name),
-            dateSelectValue: dateSelectValue,
-            deactivatedDateSelectValue: deactivatedDateSelectValue,
-            dateFormat: dateSelectValue,
-            deactivatedDateFormat: deactivatedDateSelectValue,
-            deactivatedComment: deactivatedComment.value === '' ? null : deactivatedComment.value,
-            isTemporary: isTemporary.value,
-            city,
-            state
-        };
-
-        switch (dateSelectValue) {
-            case DateFormat.YEAR:
-                createForm.year = year.value === '' ? null : year.value;
-                break;
-            case DateFormat.MONTH_YEAR:
-                createForm.year = year.value === '' ? null : year.value;
-                createForm.month = month.value;
-                break;
-            case DateFormat.EXACT_DATE:
-                createForm.date = datePickerCurrentDate;
-                break;
-            default:
-                break;
-        }
-
-        switch (deactivatedDateSelectValue) {
-            case DateFormat.YEAR:
-                createForm.deactivatedYear = deactivatedYear.value === '' ? null : deactivatedYear.value;
-                break;
-            case DateFormat.MONTH_YEAR:
-                createForm.deactivatedYear = deactivatedYear.value === '' ? null : deactivatedYear.value;
-                createForm.deactivatedMonth = deactivatedMonth.value;
-                break;
-            case DateFormat.EXACT_DATE:
-                createForm.deactivatedDate = deactivatedDatePickerCurrentDate;
-                break;
-            default:
-                break;
-        }
-
-        // JSON fields
-        createForm.referencesJson = JSON.stringify(createForm.references);
-        createForm.materialsJson = JSON.stringify(createForm.materials);
-        createForm.newMaterialsJson = JSON.stringify(createForm.newMaterials);
-        createForm.tagsJson = JSON.stringify(createForm.tags);
-        createForm.newTagsJson = JSON.stringify(createForm.newTags);
-
-        return createForm;
-    }
-
-    remapObjectToValuesOnly(object) {
-        const finalObject = {}
-        for (const prop in object) {
-            if (object.hasOwnProperty(prop)) {
-                if (object[prop].value) {
-                    finalObject[prop] = object[prop].value;
-                }
-            }
-        }
-        return finalObject
-    }
-
-    /**
-     * Build the form object for creating an UpdateMonumentSuggestion
-     */
-    buildUpdateForm() {
-        const {
-            title, address, artist, description, inscription, latitude, longitude, dateSelectValue,
-            deactivatedDateSelectValue, year, month, deactivatedYear, deactivatedMonth, datePickerCurrentDate,
-            deactivatedDatePickerCurrentDate, deactivatedComment, references, images, imageReferenceUrls, imageCaptions,
-            imagesForUpdate, imageReferenceUrlsForUpdate, imageCaptionsForUpdate, photoSphereImages,
-            photoSphereImageReferenceUrls, photoSphereImageCaptions, photoSphereImagesForUpdate,
-            photoSphereImageReferenceUrlsForUpdate, photoSphereImageCaptionsForUpdate, materials, tags, isTemporary,
-            city, state
-        } = this.state;
-        let {newMaterials, newTags} = this.state;
-
-        let updateForm = {
-            newTitle: title.value,
-            newAddress: address.value === '' ? undefined : address.value,
-            newArtist: artist.value === '' ? undefined : artist.value,
-            newDescription: description.value === '' ? undefined : description.value,
-            newInscription: inscription.value === '' ? undefined : inscription.value,
-            newLatitude: (latitude.value === '' && longitude.value === '') ? undefined : latitude.value,
-            newLongitude: (latitude.value === '' && longitude.value === '') ? undefined : longitude.value,
-            images,
-            newImageReferenceUrlsJson: JSON.stringify(imageReferenceUrls.map(referenceUrl => referenceUrl.value)),
-            newImageCaptionsJson: JSON.stringify(imageCaptions.map(caption => caption.value)),
-            photoSphereImages: photoSphereImages.map(photoSphereImage => photoSphereImage.url),
-            newPhotoSphereImageReferenceUrlsJson: JSON.stringify(photoSphereImageReferenceUrls.map(referenceUrl => referenceUrl.value)),
-            newPhotoSphereImageCaptionsJson: JSON.stringify(photoSphereImageCaptions.map(caption => caption.value)),
-            newIsTemporary: isTemporary.value,
-            dateSelectValue: dateSelectValue,
-            deactivatedDateSelectValue: deactivatedDateSelectValue,
-            newDateFormat: dateSelectValue,
-            newDeactivatedDateFormat: deactivatedDateSelectValue,
-            newDeactivatedComment: deactivatedComment.value === '' ? undefined : deactivatedComment.value,
-            imagesForUpdate,
-            updatedImageReferenceUrlsJson: JSON.stringify(this.remapObjectToValuesOnly(imageReferenceUrlsForUpdate)),
-            updatedImageCaptionsJson: JSON.stringify(this.remapObjectToValuesOnly(imageCaptionsForUpdate)),
-            updatedPhotoSphereImageReferenceUrlsJson: JSON.stringify(this.remapObjectToValuesOnly(photoSphereImageReferenceUrlsForUpdate)),
-            updatedPhotoSphereImageCaptionsJson: JSON.stringify(this.remapObjectToValuesOnly(photoSphereImageCaptionsForUpdate)),
-            newCity: city,
-            newState: state
-        };
-
-        switch (dateSelectValue) {
-            case DateFormat.YEAR:
-                updateForm.newYear = year.value === '' ? undefined : year.value;
-                break;
-            case DateFormat.MONTH_YEAR:
-                updateForm.newYear = year.value === '' ? undefined : year.value;
-                updateForm.newMonth = month.value;
-                break;
-            case DateFormat.EXACT_DATE:
-                updateForm.newDate = datePickerCurrentDate;
-                break;
-            default:
-                break;
-        }
-
-        switch (deactivatedDateSelectValue) {
-            case DateFormat.YEAR:
-                updateForm.newDeactivatedYear = deactivatedYear.value === '' ? undefined : deactivatedYear.value;
-                break;
-            case DateFormat.MONTH_YEAR:
-                updateForm.newDeactivatedYear = deactivatedYear.value === '' ? undefined : deactivatedYear.value;
-                updateForm.newDeactivatedMonth = deactivatedMonth.value;
-                break;
-            case DateFormat.EXACT_DATE:
-                updateForm.newDeactivatedDate = deactivatedDatePickerCurrentDate;
-                break;
-            default:
-                break;
-        }
-
-        let newlyAssociatedMaterialNames = materials.materialObjects.map(material => material.name);
-        let createdMaterialNames = newMaterials.map(newMaterial => newMaterial.name);
-        updateForm.newMaterials = newlyAssociatedMaterialNames.concat(createdMaterialNames);
-
-        let newlyAssociatedTagNames = tags.map(tag => tag.name);
-        let createdTagNames = newTags.map(newTag => newTag.name);
-        updateForm.newTags = newlyAssociatedTagNames.concat(createdTagNames);
-
-        updateForm.updatedReferenceUrlsById = {};
-        updateForm.newReferenceUrls = [];
-        updateForm.deletedReferenceIds = [];
-
-        for (const reference of references) {
-            if (reference.id) {
-                if (reference.deleted === true) {
-                    updateForm.deletedReferenceIds.push(reference.id);
-                } else {
-                    updateForm.updatedReferenceUrlsById[reference.id] = reference.value;
-                }
-            } else {
-                updateForm.newReferenceUrls.push(reference.value);
-            }
-        }
-
-        updateForm.deletedImageUrls = [];
-        updateForm.deletedImageIds = [];
-        updateForm.deletedPhotoSphereImageUrls = [];
-        updateForm.deletedPhotoSphereImageIds = [];
-
-        for (const imageForUpdate of imagesForUpdate) {
-            if (imageForUpdate.isPrimary) {
-                updateForm.newPrimaryImageId = imageForUpdate.id;
-            }
-
-            if (imageForUpdate.hasBeenDeleted) {
-                updateForm.deletedImageUrls.push(imageForUpdate.url);
-                updateForm.deletedImageIds.push(imageForUpdate.id);
-            }
-        }
-
-        for (const photoSphereImage of photoSphereImagesForUpdate) {
-            if (photoSphereImage.hasBeenDeleted) {
-                updateForm.deletedPhotoSphereImageUrls.push(photoSphereImage.url);
-                updateForm.deletedPhotoSphereImageIds.push(photoSphereImage.id);
-            }
-        }
-
-        // JSON fields
-        updateForm.updatedReferenceUrlsByIdJson = JSON.stringify(updateForm.updatedReferenceUrlsById);
-        updateForm.newReferenceUrlsJson = JSON.stringify(updateForm.newReferenceUrls);
-        updateForm.deletedReferenceIdsJson = JSON.stringify(updateForm.deletedReferenceIds);
-        updateForm.deletedImageIdsJson = JSON.stringify(updateForm.deletedImageIds);
-        updateForm.deletedImageUrlsJson = JSON.stringify(updateForm.deletedImageUrls);
-        updateForm.deletedPhotoSphereImageIdsJson = JSON.stringify(updateForm.deletedPhotoSphereImageIds);
-        updateForm.deletedPhotoSphereImageUrlsJson = JSON.stringify(updateForm.deletedPhotoSphereImageUrls);
-        updateForm.newMaterialsJson = JSON.stringify(updateForm.newMaterials);
-        updateForm.newTagsJson = JSON.stringify(updateForm.newTags);
-
-        return updateForm;
-    }
-
-    async handleImageInfoChange(event) {
-        const {target: {name}} = event;
-        const splitName = name.split('-')
-        const stateName = splitName[0]
-        const id = splitName[1]
-        let currentState = this.state[stateName];
-        if (id) {
-            if (!currentState) {
-                currentState = {}
-            }
-            if (!currentState[id]) {
-                currentState[id] = {}
-            }
-            currentState[id].value = event.target.value;
-            currentState[id].isValid = true;
-            await this.setState({[stateName]: currentState})
-        }
-    }
-
-    async handleArrayImageInfoChange(event) {
-        const {target: {name}} = event;
-        const splitName = name.split('-')
-        const stateName = splitName[0]
-        const id = splitName[1]
-        let currentState = this.state[stateName];
-        if (id) {
-            if (!currentState) {
-                currentState = []
-            }
-            let diff = id - currentState.length
-            if (id > -1) {
-                while (diff > -1) {
-                    currentState.push(null)
-                    diff--
-                }
-            }
-            if (!currentState[id]) {
-                currentState[id] = {}
-            }
-            currentState[id].value = event.target.value;
-            currentState[id].isValid = true;
-            await this.setState({[stateName]: currentState})
-        }
-    }
-
-    async handleInputChange(event) {
-        const {target: {name}} = event;
-        const currentState = this.state[name];
-        currentState.value = event.target.value;
-
-        await this.setState({[name]: currentState});
-
-        if (name === 'latitude' || name === 'longitude') {
-            const {latitude, longitude} = this.state;
-            if (!validator.isEmpty(latitude.value) && !validator.isEmpty(longitude.value) &&
-                (validator.matches(latitude.value, latitudeDecRegex) || validator.matches(latitude.value, latitudeDegRegex) || validator.matches(latitude.value, latitudeLongDegRegex)) &&
-                (validator.matches(longitude.value, longitudeDecRegex) || validator.matches(longitude.value, longitudeDegRegex) || validator.matches(longitude.value, longitudeLongDegRegex))) {
-                this.reverseGeocode();
-            }
-        }
-    }
-
-    async reverseGeocode() {
-        const {latitude, longitude, previousCoordinates} = this.state;
-        let coordinates = {};
-        if (latitude.value.includes('°')) {
-            coordinates.lat = parseFloat(this.convertCoordinate(latitude));
-        } else {
-            coordinates.lat = parseFloat(latitude.value);
-        }
-        if (longitude.value.includes('°')) {
-            coordinates.lng = parseFloat(this.convertCoordinate(longitude));
-        } else {
-            coordinates.lng = parseFloat(longitude.value);
-        }
-        // Avoid doing duplicate requests
-        if (previousCoordinates && coordinates.lat === previousCoordinates.lat && coordinates.lng === previousCoordinates.lng) {
-            return;
-        }
-        const geocoder = new google.maps.Geocoder();
-        const result = await new Promise(resolve => geocoder.geocode({location: coordinates}, (results, status) => resolve({
-            results,
-            status
-        })));
-        if (result.status !== 'OK' || !result.results || result.results.length === 0) {
-            return;
-        }
-        this.getAddressCityStateFromGeocodingResult(result.results[0]);
-        this.setState({previousCoordinates: coordinates});
-    }
-
-    handleLocationSearchSelect(lat, lon, address, result) {
-        this.setState({
-            address: {
-                ...this.state.address,
-                value: address
-            },
-            latitude: {
-                ...this.state.latitude,
-                value: lat
-            },
-            longitude: {
-                ...this.state.longitude,
-                value: lon
-            }
-        });
-        this.getAddressCityStateFromGeocodingResult(result);
-    }
-
-    getAddressCityStateFromGeocodingResult(result) {
-        let city, state, address, country;
-        if (result) {
-            for (let component of result.address_components) {
-                if (component.types.includes('locality')) {
-                    city = component.long_name;
-                }
-                if (component.types.includes('administrative_area_level_1')) {
-                    state = component.short_name;
-                }
-                if (component.types.includes('country')) {
-                    country = component.short_name;
-                }
-            }
-        }
-        /* US Territories are usually listed as countries, with some strange edge cases, like
-           San Juan, Puerto Rico where the administrative_area_level_1 is San Juan, not Puerto Rico.
-           For Guam, there is no administrative_area_level_1, and Guam is the country
-           This is kind of a catch all attempt to get a 2 letter state code
-         */
-        if ((!state || state.length !== 2) && country && country.length === 2) {
-            state = country;
-        }
-        /* If there was no 2 letter state code, we could end up with something longer like San Juan, so fallback to
-           leaving the field blank if it's not 2 letters long
-         */
-        if (state && state.length !== 2) {
-            state = undefined;
-        }
-        address = result ? result.formatted_address : '';
-        this.setState({city, state, address: {...this.state.address, value: address}, country: country});
-    }
-
-    handleAdvancedInformationClick() {
-        const {showingAdvancedInformation} = this.state;
-
-        this.setState({showingAdvancedInformation: !showingAdvancedInformation});
-    }
-
-    handleDateSelectChange(event) {
-        this.setState({dateSelectValue: event.target.value});
-    }
-
-    handleDatePickerChange(date) {
-        this.setState({datePickerCurrentDate: date, datePickerError: null});
-    }
-
-    handleDeactivatedDateSelectChange(event) {
-        this.setState({deactivatedDateSelectValue: event.target.value});
-    }
-
-    handleDeactivatedDatePickerChange(date) {
-        this.setState({deactivatedDatePickerCurrentDate: date, deactivatedDatePickerError: null});
-    }
-
-    handleReferenceChange(event) {
-        const currentReferences = this.state.references;
-        const index = parseInt(event.target.name.split('-')[1]);
-
-        currentReferences[index].value = event.target.value;
-
-        this.setState({references: currentReferences});
-    }
-
-    handleAddAnotherReferenceLinkClick() {
-        const newReference = {
-            value: '',
-            isValid: true,
-            message: ''
-        };
-        const {references} = this.state;
-
-        references.push(newReference);
-
-        this.setState({references});
-    }
-
-    handleReferenceDeleteButtonClick(event, reference, index) {
-        const {references} = this.state;
-
-        if (reference.id) {
-            const referenceFromState = references.filter(r => r.id === reference.id)[0];
-            referenceFromState['deleted'] = true;
-        } else {
-            references.splice(index, 1);
-        }
-
-        this.setState({references});
-    }
-
-    handleReferenceUndoDeleteButtonClick(event, reference) {
-        const {references} = this.state;
-
-        const referenceFromState = references.filter(r => r.id === reference.id)[0];
-        referenceFromState['deleted'] = false;
-
-        this.setState({references});
-    }
-
-    async handleImageUploaderChange(files) {
-        const {images, imageReferenceUrls, imageCaptions} = this.state;
-
-        const newImageReferenceUrls = imageReferenceUrls.slice()
-        const newImageCaptions = imageCaptions.slice()
-
-        // handle image deletion
-        if (images.length > files.length) {
-            let i = 0;
-            images.forEach(image => {
-                if (!files.includes(image)) {
-                    newImageReferenceUrls.splice(i, 1);
-                    newImageCaptions.splice(i, 1);
-                }
-                i++;
-            })
-        }
-
-        while (newImageCaptions.length < files.length) {
-            newImageCaptions.push({value: null, isValid: true})
-        }
-        while (newImageReferenceUrls.length < files.length) {
-            newImageReferenceUrls.push({value: null, isValid: true})
-        }
-
-        await this.setState({
-            images: files,
-            imageReferenceUrls: newImageReferenceUrls,
-            imageCaptions: newImageCaptions
-        });
-    }
-
-    handleImageIsPrimaryCheckboxClick(event, image) {
-        const {images, imagesForUpdate} = this.state;
-
-        if (image.isPrimary) {
-            image.isPrimary = false;
-        } else {
-            image.isPrimary = true;
-
-            for (const i of images) {
-                if (i.url !== image.url) {
-                    i.isPrimary = false;
-                }
-            }
-
-            for (const i of imagesForUpdate) {
-                if (i.url !== image.url) {
-                    i.isPrimary = false;
-                }
-            }
-        }
-
-        this.setState({images, imagesForUpdate});
-    }
-
-    handleImageForUpdateDeleteButtonClick(event, image) {
-        const {imagesForUpdate} = this.state;
-
-        let imageForUpdateFromState;
-        for (const imageForUpdate of imagesForUpdate) {
-            if (imageForUpdate.id === image.id) {
-                imageForUpdateFromState = imageForUpdate;
-                break;
-            }
-        }
-
-        if (imageForUpdateFromState) {
-            imageForUpdateFromState.hasBeenDeleted = true;
-        }
-
-        this.setState({imagesForUpdate});
-    }
-
-    handleImageForUpdateUndoDeleteButtonClick(event, image) {
-        const {imagesForUpdate} = this.state;
-
-        let imageForUpdateFromState;
-        for (const imageForUpdate of imagesForUpdate) {
-            if (imageForUpdate.id === image.id) {
-                imageForUpdateFromState = imageForUpdate;
-                break;
-            }
-        }
-
-        if (imageForUpdateFromState) {
-            imageForUpdateFromState.hasBeenDeleted = false;
-        }
-
-        this.setState({imagesForUpdate});
-    }
-
-    handleMaterialSelect(variant, selectedMaterials, createdMaterials) {
-        const {materials} = this.state;
-        let {newMaterials} = this.state;
-
-        materials.materialObjects = selectedMaterials;
-        newMaterials = createdMaterials;
-        this.setState({materials, newMaterials});
-    }
-
-    handleTagSelect(variant, selectedTags, createdTags) {
-        this.setState({tags: selectedTags, newTags: createdTags});
-    }
-
-    handleSubmit(event) {
-        const {monument, onSubmit} = this.props;
-        const {images, photoSphereImages} = this.state;
-
-        event.preventDefault();
-
-        this.clearForm(false);
-
-        if (this.validateForm()) {
-            if (!monument) {
-                onSubmit(this.buildCreateForm());
-            } else {
-                onSubmit(monument, this.buildUpdateForm(), images, photoSphereImages);
-            }
-        }
-    }
-
-    handleDequeueButtonClick() { //todo idk if this is completly right
-
-        if(this.queueSize !=0){
-            const {onDequeueButtonClick} = this.props;
-            this.queueSize -= 1;
-            this.queueIndex = (this.queueIndex-1)%this.queueSize;
-
-            onDequeueButtonClick();
-        }
-    }
-
-    handlePreviousButtonClick() {
-        if (this.queueSize != 0){
-            this.queueIndex-=1;
-            this.queueIndex += this.queueIndex%this.queueSize;
-        }
-    }
-
-    handleNextButtonClick() {
-       console.log(this.queueIndex);
-        if (this.queueSize != 0){
-            this.queueIndex+=1;
-            this.queueIndex += this.queueIndex%this.queueSize;
-            console.log(this.queueIndex);
-        }
-    }
-
-    handleAddPhotoSphereImage(image) {
-        const {photoSphereImages, photoSphereImageReferenceUrls, photoSphereImageCaptions} = this.state;
-        photoSphereImages.push(image);
-        photoSphereImageReferenceUrls.push({value: null, isValid: true})
-        photoSphereImageCaptions.push({value: null, isValid: true})
-        this.setState({photoSphereImages, photoSphereImageReferenceUrls, photoSphereImageCaptions});
-    }
-
-    handleDeletePhotoSphereImage({image, index}) {
-        const {
-            photoSphereImages,
-            photoSphereImagesForUpdate,
-            photoSphereImageReferenceUrls,
-            photoSphereImageCaptions
-        } = this.state;
-
-        const newPhotoSphereImageReferenceUrls = photoSphereImageReferenceUrls.slice()
-        const newPhotoSphereImageCaptions = photoSphereImageCaptions.slice()
-
-        if (image) {
-            photoSphereImagesForUpdate.find(i => {
-                return i.id === image.id;
-            }).hasBeenDeleted = true
-        } else {
-            photoSphereImages.splice(index, 1);
-            newPhotoSphereImageReferenceUrls.splice(index, 1);
-            newPhotoSphereImageCaptions.splice(index, 1);
-        }
-
-        this.setState({
-            photoSphereImagesForUpdate,
-            photoSphereImages,
-            photoSphereImageReferenceUrls: newPhotoSphereImageReferenceUrls,
-            photoSphereImageCaptions: newPhotoSphereImageCaptions
-        });
-    }
-
-    handleRestorePhotoSphereImage(image) {
-        const {photoSphereImagesForUpdate} = this.state;
-
-        photoSphereImagesForUpdate.find(i => {
-            return i.id === image.id;
-        }).hasBeenDeleted = false;
-
-        this.setState({photoSphereImagesForUpdate});
-    }
-
-    renderReferenceDeleteButton(reference, index) {
-        if (!reference.deleted) {
-            return (
-                <div
-                    className="delete-button reference"
-                    onClick={e => this.handleReferenceDeleteButtonClick(e, reference, index)}
-                >
-                    X
-                </div>
-            );
-        } else {
-            return (
-                <i
-                    className="material-icons delete-button undo reference"
-                    onClick={e => this.handleReferenceUndoDeleteButtonClick(e, reference)}
-                >
-                    undo
-                </i>
-            );
-        }
-=======
     const handleFirst = () => {
         setActive(queue[0])
->>>>>>> 67b68abe
     }
 
     const handleNext = () => {
@@ -1348,300 +17,6 @@
         setActive(queue[queue.indexOf(active) - 1])
     }
 
-<<<<<<< HEAD
-    renderResetButton() {
-        const {monument} = this.props; //todo this might need to change to
-
-        if (monument) {
-            return (
-                <Button
-                    type="button"
-                    onClick={() => this.setFormFieldValuesForUpdate()}
-                    className="reset-button mr-4 mt-1"
-                >
-                    Reset
-                </Button>
-            );
-        } else {
-            return (
-                <div/>
-            );
-        }
-    }
-
-    renderDequeueButton(){
-        const {monument} = this.props; //todo this might need to change to
-
-        if (monument) {
-            return (
-                <Button
-                    variant="danger"
-                    type="button"
-                    onClick={() => this.handleDequeueButtonClick()}
-                    className="mt-1"
-                >
-                    Dequeue
-                </Button>
-            );
-        } else {
-            return (
-                <div/>
-            );
-        }
-    }
-
-    renderPreButton(){
-        const {monument} = this.props; //todo this might need to change to
-
-        if (monument) {
-            return (
-                <Button
-                    variant = "primary"
-                    type = "button"
-                    onClick={() => this.handlePreviousButtonClick()}
-                    className= "mr-4 mt-1"
-                >
-                    Prev
-                </Button>
-            );
-        } else {
-            return (
-                <div/>
-            );
-        }
-    }
-
-    renderNextButton(){
-        const {monument} = this.props; //todo this might need to change to
-
-        if (monument) {
-            return (
-                <Button
-                    variant = "primary"
-                    type = "button"
-                    onClick={() => this.handleNextButtonClick()}
-                    className= "mr-4 mt-1"
-                >
-                    Next
-                </Button>
-            );
-        } else {
-            return (
-                <div/>
-            );
-        }
-    }
-
-    render() {
-        const {
-            showingAdvancedInformation,
-            dateSelectValue,
-            deactivatedDateSelectValue,
-            datePickerCurrentDate,
-            deactivatedDatePickerCurrentDate,
-            title,
-            address,
-            latitude,
-            longitude,
-            year,
-            deactivatedYear,
-            month,
-            deactivatedMonth,
-            deactivatedComment,
-            artist,
-            description,
-            inscription,
-            references,
-            imageUploaderKey,
-            materials,
-            imagesForUpdate,
-            isTemporary,
-            locationType,
-            photoSphereImagesForUpdate,
-            photoSphereImages,
-            city,
-            state,
-            datePickerError,
-            deactivatedDatePickerError,
-            images,
-            imageReferenceUrls,
-            imageCaptions,
-            photoSphereImageReferenceUrls,
-            photoSphereImageCaptions,
-            imageReferenceUrlsForUpdate,
-            imageCaptionsForUpdate,
-            photoSphereImageReferenceUrlsForUpdate,
-            photoSphereImageCaptionsForUpdate
-        } = this.state;
-        const {monument, action} = this.props;
-
-        const advancedInformationLink = (
-            <div className="advanced-information-link more-link"
-                 onClick={() => this.handleAdvancedInformationClick()}>Want to tell us more?</div>
-        );
-
-        const hideAdvancedInformationLink = (
-            <div className="advanced-information-link hide-link"
-                 onClick={() => this.handleAdvancedInformationClick()}>Hide More Information</div>
-        );
-
-        let dateInput;
-
-        const dateYearInput = (
-            <Form.Group controlId="create-form-date-year">
-                <Form.Label>Year:</Form.Label>
-                <Form.Control
-                    type="number"
-                    name="year"
-                    placeholder="YYYY"
-                    value={year.value}
-                    onChange={(event) => this.handleInputChange(event)}
-                    isInvalid={!year.isValid}
-                    className="text-control-small"
-                />
-                <Form.Control.Feedback type="invalid">{year.message}</Form.Control.Feedback>
-            </Form.Group>
-        );
-
-        switch (dateSelectValue) {
-            case DateFormat.YEAR:
-                dateInput = dateYearInput;
-                break;
-            case DateFormat.MONTH_YEAR:
-                dateInput = (
-                    <Form.Row>
-                        <Form.Group controlId="create-form-date-month">
-                            <Form.Label>Month:</Form.Label>
-                            <Form.Control
-                                as="select"
-                                name="month"
-                                value={month.value}
-                                onChange={(event) => this.handleInputChange(event)}
-                                isInvalid={!month.isValid}
-                                className="select-control mr-2"
-                            >
-                                <option value="0">January</option>
-                                <option value="1">February</option>
-                                <option value="2">March</option>
-                                <option value="3">April</option>
-                                <option value="4">May</option>
-                                <option value="5">June</option>
-                                <option value="6">July</option>
-                                <option value="7">August</option>
-                                <option value="8">September</option>
-                                <option value="9">October</option>
-                                <option value="10">November</option>
-                                <option value="11">December</option>
-                            </Form.Control>
-                            <Form.Control.Feedback type="invalid">{month.message}</Form.Control.Feedback>
-                        </Form.Group>
-
-                        {dateYearInput}
-                    </Form.Row>
-                );
-                break;
-            case DateFormat.EXACT_DATE:
-                const minimumDate = new Date(1, 0);
-                minimumDate.setFullYear(1);
-                const currentDate = new Date();
-
-                dateInput = (
-                    <Form.Group controlId="create-form-datepicker">
-                        <Form.Label>Choose a Date:</Form.Label>
-                        <DatePicker
-                            selected={datePickerCurrentDate}
-                            onChange={(date) => this.handleDatePickerChange(date)}
-                            minDate={minimumDate}
-                            maxDate={currentDate}
-                            defaultValue={null}
-                        />
-                        <div style={{color: "red"}}>{datePickerError}</div>
-                    </Form.Group>
-                );
-                break;
-            default:
-                dateInput = <div/>;
-        }
-
-        let deactivatedDateInput;
-
-        const deactivatedDateYearInput = (
-            <Form.Group controlId="create-form-deactivated-date-year">
-                <Form.Label>Un-installed Year:</Form.Label>
-                <Form.Control
-                    type="number"
-                    name="deactivatedYear"
-                    placeholder="YYYY"
-                    value={deactivatedYear.value}
-                    onChange={(event) => this.handleInputChange(event)}
-                    isInvalid={!deactivatedYear.isValid}
-                    className="text-control-small"
-                />
-                <Form.Control.Feedback type="invalid">{deactivatedYear.message}</Form.Control.Feedback>
-            </Form.Group>
-        );
-
-        switch (deactivatedDateSelectValue) {
-            case DateFormat.YEAR:
-                deactivatedDateInput = deactivatedDateYearInput;
-                break;
-            case DateFormat.MONTH_YEAR:
-                deactivatedDateInput = (
-                    <Form.Row>
-                        <Form.Group controlId="create-form-deactivated-date-month">
-                            <Form.Label>Un-installed Month:</Form.Label>
-                            <Form.Control
-                                as="select"
-                                name="deactivatedMonth"
-                                value={deactivatedMonth.value}
-                                onChange={(event) => this.handleInputChange(event)}
-                                isInvalid={!deactivatedMonth.isValid}
-                                className="select-control mr-2"
-                            >
-                                <option value="0">January</option>
-                                <option value="1">February</option>
-                                <option value="2">March</option>
-                                <option value="3">April</option>
-                                <option value="4">May</option>
-                                <option value="5">June</option>
-                                <option value="6">July</option>
-                                <option value="7">August</option>
-                                <option value="8">September</option>
-                                <option value="9">October</option>
-                                <option value="10">November</option>
-                                <option value="11">December</option>
-                            </Form.Control>
-                            <Form.Control.Feedback type="invalid">{deactivatedMonth.message}</Form.Control.Feedback>
-                        </Form.Group>
-
-                        {deactivatedDateYearInput}
-                    </Form.Row>
-                );
-                break;
-            case DateFormat.EXACT_DATE:
-                const minimumDate = new Date(1, 0);
-                minimumDate.setFullYear(1);
-                const currentDate = new Date();
-
-                deactivatedDateInput = (
-                    <Form.Group controlId="create-form-deactivated-datepicker">
-                        <Form.Label>Choose a Un-installed Date:</Form.Label>
-                        <DatePicker
-                            selected={deactivatedDatePickerCurrentDate}
-                            onChange={(date) => this.handleDeactivatedDatePickerChange(date)}
-                            minDate={minimumDate}
-                            maxDate={currentDate}
-                        />
-                        <div style={{color: "red"}}>{deactivatedDatePickerError}</div>
-                    </Form.Group>
-                );
-                break;
-            default:
-                deactivatedDateInput = <div/>;
-        }
-
-        const referenceInputs = [];
-=======
     const handleLast = () => {
         setActive(queue[queue.length - 1])
     }
@@ -1650,7 +25,6 @@
     useEffect(() => {
         if (queue.length > 0) setActive(queue[queue.length - 1])
     }, [queue, setActive])
->>>>>>> 67b68abe
 
     // Set the "active" record to "null" when there is no selected results
     useEffect(() => {
@@ -1663,459 +37,6 @@
                 <div className="empty">
                     <h5>Nothing here...</h5>
                 </div>
-<<<<<<< HEAD
-            );
-        }
-
-        let imageFields = [];
-        if (images.length) {
-            images.forEach((image, i) => {
-                imageFields.push(
-                    <div className="image-fields-container-spaced" key={i}>
-                        <Form.Label className="image-field-label">Image {i + 1} Reference URL:</Form.Label>
-                        <Form.Control
-                            type="text"
-                            name={`imageReferenceUrls-${i}`}
-                            placeholder=""
-                            value={imageReferenceUrls[i]?.value}
-                            onChange={(event) => this.handleArrayImageInfoChange(event)}
-                            isInvalid={imageReferenceUrls[i]?.value && !imageReferenceUrls[i]?.isValid}
-                            className="text-control-medium"
-                            maxLength="2048"
-                        />
-                        <Form.Control.Feedback type="invalid">{imageReferenceUrls[i]?.message}</Form.Control.Feedback>
-                        <Form.Label className="image-field-label">Image {i + 1} Caption:</Form.Label>
-                        <Form.Control
-                            type="text"
-                            name={`imageCaptions-${i}`}
-                            placeholder=""
-                            value={imageCaptions[i]?.value}
-                            onChange={(event) => this.handleArrayImageInfoChange(event)}
-                            isInvalid={imageCaptions[i]?.value && !imageCaptions[i]?.isValid}
-                            className="text-control-medium"
-                            maxLength="2048"
-                        />
-                        <Form.Control.Feedback type="invalid">{imageCaptions[i]?.message}</Form.Control.Feedback>
-                    </div>
-                )
-            })
-        }
-        const imageFieldsDisplay = <div style={{marginBottom: '16px'}}>{imageFields}</div>
-
-        let photoSphereImageFields = [];
-        if (photoSphereImagesForUpdate.length) {
-            photoSphereImagesForUpdate.forEach((image, i) => {
-                photoSphereImageFields.push(
-                    <div className="image-fields-container-spaced" key={i}>
-                        <Form.Label className="image-field-label">360° Image {i + 1} Reference URL:</Form.Label>
-                        <Form.Control
-                            type="text"
-                            name={`photoSphereImageReferenceUrlsForUpdate-${image.id}`}
-                            placeholder=""
-                            value={photoSphereImageReferenceUrlsForUpdate[image.id]?.value}
-                            onChange={(event) => this.handleImageInfoChange(event)}
-                            isInvalid={photoSphereImageReferenceUrlsForUpdate[image.id]?.value && !photoSphereImageReferenceUrlsForUpdate[image.id]?.isValid}
-                            className="text-control-medium"
-                            maxLength="2048"
-                        />
-                        <Form.Control.Feedback
-                            type="invalid">{photoSphereImageReferenceUrlsForUpdate[image.id]?.message}</Form.Control.Feedback>
-                        <Form.Label className="image-field-label">360° Image {i + 1} Caption:</Form.Label>
-                        <Form.Control
-                            type="text"
-                            name={`photoSphereImageCaptionsForUpdate-${image.id}`}
-                            placeholder=""
-                            value={photoSphereImageCaptionsForUpdate[image.id]?.value}
-                            onChange={(event) => this.handleImageInfoChange(event)}
-                            isInvalid={photoSphereImageCaptionsForUpdate[image.id]?.value && !photoSphereImageCaptionsForUpdate[image.id]?.isValid}
-                            className="text-control-medium"
-                            maxLength="2048"
-                        />
-                        <Form.Control.Feedback
-                            type="invalid">{photoSphereImageCaptionsForUpdate[image.id]?.message}</Form.Control.Feedback>
-                    </div>
-                )
-            })
-        }
-        if (photoSphereImages.length) {
-            photoSphereImages.forEach((image, i) => {
-                photoSphereImageFields.push(
-                    <div className="image-fields-container-spaced" key={i}>
-                        <Form.Label className="image-field-label">360°
-                            Image {i + photoSphereImagesForUpdate.length + 1} Reference URL:</Form.Label>
-                        <Form.Control
-                            type="text"
-                            name={`photoSphereImageReferenceUrls-${i}`}
-                            placeholder=""
-                            value={photoSphereImageReferenceUrls[i]?.value}
-                            onChange={(event) => this.handleArrayImageInfoChange(event)}
-                            isInvalid={photoSphereImageReferenceUrls[i]?.value && !photoSphereImageReferenceUrls[i]?.isValid}
-                            className="text-control-medium"
-                            maxLength="2048"
-                        />
-                        <Form.Control.Feedback
-                            type="invalid">{photoSphereImageReferenceUrls[i]?.message}</Form.Control.Feedback>
-                        <Form.Label className="image-field-label">360° Image {i + 1} Caption:</Form.Label>
-                        <Form.Control
-                            type="text"
-                            name={`photoSphereImageCaptions-${i}`}
-                            placeholder=""
-                            value={photoSphereImageCaptions[i]?.value}
-                            onChange={(event) => this.handleArrayImageInfoChange(event)}
-                            isInvalid={photoSphereImageCaptions[i]?.value && !photoSphereImageCaptions[i]?.isValid}
-                            className="text-control-medium"
-                            maxLength="2048"
-                        />
-                        <Form.Control.Feedback
-                            type="invalid">{photoSphereImageCaptions[i]?.message}</Form.Control.Feedback>
-                    </div>
-                )
-            })
-        }
-        const photoSphereImageFieldsDisplay = <div style={{marginBottom: '16px'}}>{photoSphereImageFields}</div>
-
-        return (
-            <div className="create-form">
-                {monument
-                    ? <div className="h4 update">{action} an existing Monument or Memorial</div>
-                    : <div className="h4 create">{action} Edit a Monument or Memorial</div>} {/* TODO: should never be a create new */}
-
-                <Form onSubmit={(event) => this.handleSubmit(event)}>
-                    {/* Title */}
-                    <Form.Group controlId="create-form-title">
-                        <Form.Label>Title:</Form.Label>
-                        <Form.Control
-                            type="text"
-                            name="title"
-                            placeholder="Title"
-                            value={title.value}
-                            onChange={(event) => this.handleInputChange(event)}
-                            isInvalid={!title.isValid}
-                            className="text-control"
-                        />
-                        <Form.Control.Feedback type="invalid">{title.message}</Form.Control.Feedback>
-                    </Form.Group>
-
-                    {/* IsTemporary */}
-                    <Form.Group controlId="create-form-is-temporary">
-                        <Form.Label className="mr-2 is-temporary">
-                            Is Temporary
-                            <OverlayTrigger
-                                placement="top"
-                                overlay={props => (
-                                    <Tooltip {...props} show={props.show ? 'show' : ''}>
-                                        Temporary monuments or memorials are those that are not built from permanent
-                                        materials
-                                    </Tooltip>
-                                )}>
-                                <i className="material-icons">
-                                    help
-                                </i>
-                            </OverlayTrigger>:
-                        </Form.Label>
-                        <ButtonGroup>
-                            <Button variant={isTemporary.value ? 'primary' : 'outline-primary'} size="sm"
-                                    active={isTemporary.value}
-                                    onClick={() => this.setState({isTemporary: {...isTemporary, value: true}})}>
-                                Yes
-                            </Button>
-                            <Button variant={!isTemporary.value ? 'primary' : 'outline-primary'} size="sm"
-                                    active={!isTemporary.value}
-                                    onClick={() => this.setState({isTemporary: {...isTemporary, value: false}})}>
-                                No
-                            </Button>
-                        </ButtonGroup>
-                    </Form.Group>
-
-                    {/* Materials */}
-                    <Form.Group controlId="create-form-materials">
-                        <Form.Label>Materials:</Form.Label>
-                        <TagsSearch
-                            variant="materials"
-                            onChange={(variant, selectedMaterials, createdMaterials) =>
-                                this.handleMaterialSelect(variant, selectedMaterials, createdMaterials)}
-                            allowTagCreation={true}
-                            className={materials.isValid ? undefined : 'is-invalid'}
-                            ref={this.materialsSelectRef}
-                        />
-                        {!materials.isValid && invalidMaterials}
-                    </Form.Group>
-
-                    <div className="address-coordinates-container">
-                        <span className="font-weight-bold">Location Type:</span>
-                        <Form.Group>
-                            <Form.Control as="select"
-                                          value={locationType.value}
-                                          isInvalid={!locationType.isValid}
-                                          onChange={event => this.setState({
-                                              locationType: {
-                                                  isValid: true,
-                                                  message: '',
-                                                  value: event.target.value
-                                              }
-                                          })}>
-                                <option value="">Select a Location Type</option>
-                                <option value="address">Street Address</option>
-                                <option value="coordinates">Geographic Coordinates</option>
-                            </Form.Control>
-                            <Form.Control.Feedback type="invalid">{locationType.message}</Form.Control.Feedback>
-                        </Form.Group>
-
-                        {locationType.value === 'address' && <>
-                            <Form.Group controlId="create-form-address" className="mt-3">
-                                <Form.Label>Address:</Form.Label>
-                                <LocationSearch value={address.value}
-                                                placeholder="Address"
-                                                isInvalid={!address.isValid}
-                                                className="form-control text-control w-100"
-                                                onSuggestionSelect={this.handleLocationSearchSelect.bind(this)}/>
-                                {!address.isValid &&
-                                    <div className="invalid-feedback d-inline-block">{address.message}</div>}
-                            </Form.Group>
-                            {latitude.value && longitude.value && <div className="coordinates-geocode-group">
-                                <div className="coordinates-geocode-row">
-                                    <span
-                                        className="coordinates-geocode-row-label">Coordinates:</span> {latitude.value}, {longitude.value}
-                                </div>
-                                <div className="coordinates-geocode-row">
-                                    <span className="coordinates-geocode-row-label">City:</span> {city}
-                                </div>
-                                <div className="coordinates-geocode-row">
-                                    <span className="coordinates-geocode-row-label">State:</span> {state}
-                                </div>
-                            </div>}
-                        </>}
-
-                        {locationType.value === 'coordinates' &&
-                            <Form.Group controlId="create-form-coordinates" className="mt-3">
-                                <Form.Label>Coordinates:</Form.Label>
-                                <div className="coordinates-group">
-                                    <div className="coordinate-field">
-                                        <Form.Control
-                                            type="text"
-                                            name="latitude"
-                                            placeholder="Latitude"
-                                            value={latitude.value}
-                                            onChange={(event) => this.handleInputChange(event)}
-                                            isInvalid={!latitude.isValid}
-                                            className="text-control-small"
-                                        />
-                                        <Form.Control.Feedback type="invalid">{latitude.message}</Form.Control.Feedback>
-                                    </div>
-                                    <div className="coordinate-field">
-                                        <Form.Control
-                                            type="text"
-                                            name="longitude"
-                                            placeholder="Longitude"
-                                            value={longitude.value}
-                                            onChange={(event) => this.handleInputChange(event)}
-                                            isInvalid={!longitude.isValid}
-                                            className="text-control-small"
-                                        />
-                                        <Form.Control.Feedback
-                                            type="invalid">{longitude.message}</Form.Control.Feedback>
-                                    </div>
-                                </div>
-                                <Form.Label>{`Valid Formats:\n43.084670,   -77.674357\n43°05'04.8",  -77°40'27.7"\n43°05'04.8"N, 77°40'27.7"W \nN47°37.298,  W122°20.916`}</Form.Label>
-                                {address.value && <div className="coordinates-geocode-group">
-                                    <div className="coordinates-geocode-row">
-                                        <span className="coordinates-geocode-row-label">Address:</span> {address.value}
-                                    </div>
-                                    <div className="coordinates-geocode-row">
-                                        <span className="coordinates-geocode-row-label">City:</span> {city}
-                                    </div>
-                                    <div className="coordinates-geocode-row">
-                                        <span className="coordinates-geocode-row-label">State:</span> {state}
-                                    </div>
-                                </div>}
-                            </Form.Group>
-                        }
-                    </div>
-
-                    {/* Images */}
-                    <Form.Group controlId="create-form-image">
-                        <Form.Label>{monument ? 'Add More Images:' : 'Images:'}</Form.Label>
-                        <ImageUploader
-                            withIcon={false}
-                            imgExtension={['.jpg', '.png', 'JPG', 'PNG', 'jpeg', 'JPEG']}
-                            maxFileSize={5000000}
-                            label=""
-                            fileSizeError="- File is too large. The maximum file size is 5MB"
-                            fileTypeError="File type is not supported"
-                            withPreview={true}
-                            onChange={(files) => this.handleImageUploaderChange(files)}
-                            key={imageUploaderKey}
-                            errorClass="invalid-feedback"
-                        />
-                        {imageFieldsDisplay}
-                        {imagesForUpdateDisplay}
-                    </Form.Group>
-
-                    <Collapse in={showingAdvancedInformation}>
-                        <div>
-                            {/* PhotoSphere Images */}
-                            <PhotoSphereImages images={photoSphereImagesForUpdate.concat(photoSphereImages)}
-                                               onAddImage={this.handleAddPhotoSphereImage.bind(this)}
-                                               onDeleteImage={this.handleDeletePhotoSphereImage.bind(this)}
-                                               onRestoreImage={this.handleRestorePhotoSphereImage.bind(this)}/>
-                            {photoSphereImageFieldsDisplay}
-                            {/* Artist */}
-                            <Form.Group controlId="create-form-artist">
-                                <Form.Label>Artist:</Form.Label>
-                                <Form.Control
-                                    type="text"
-                                    name="artist"
-                                    placeholder="Artist"
-                                    value={artist.value}
-                                    onChange={(event) => this.handleInputChange(event)}
-                                    isInvalid={!artist.isValid}
-                                    className="text-control"
-                                />
-                                <Form.Control.Feedback type="invalid">{artist.message}</Form.Control.Feedback>
-                            </Form.Group>
-
-                            <div className="date-container">
-                                {/* Date */}
-                                <Form.Group controlId="create-form-date-select">
-                                    <Form.Label>Date:</Form.Label>
-                                    <Form.Control
-                                        as="select"
-                                        className="select-control"
-                                        onChange={(event) => this.handleDateSelectChange(event)}
-                                        value={dateSelectValue}
-                                    >
-                                        <option value={DateFormat.YEAR}>Year</option>
-                                        <option value={DateFormat.MONTH_YEAR}>Month/Year</option>
-                                        <option value={DateFormat.EXACT_DATE}>Exact Date</option>
-                                    </Form.Control>
-                                </Form.Group>
-
-                                {/* Date: Input (Year, Year/Month, or Date Picker) */}
-                                {dateInput}
-                            </div>
-
-                            <div className="date-container">
-                                {/* Un-installed Date */}
-                                <Form.Group controlId="create-form-deactivated-date-select">
-                                    <Form.Label>Un-installed Date:</Form.Label>
-                                    <Form.Control
-                                        as="select"
-                                        className="select-control"
-                                        onChange={(event) => this.handleDeactivatedDateSelectChange(event)}
-                                        value={deactivatedDateSelectValue}
-                                    >
-                                        <option value={DateFormat.YEAR}>Year</option>
-                                        <option value={DateFormat.MONTH_YEAR}>Month/Year</option>
-                                        <option value={DateFormat.EXACT_DATE}>Exact Date</option>
-                                    </Form.Control>
-                                </Form.Group>
-
-                                {/* Un-installed Date: Input (Year, Year/Month, or Date Picker) */}
-                                {deactivatedDateInput}
-                            </div>
-
-                            {/* Un-installed Comment */}
-                            <Form.Group controlId="create-form-deactivated-comment">
-                                <Form.Label>Un-installed Reason:</Form.Label>
-                                <Form.Control
-                                    as="textarea"
-                                    rows="3"
-                                    name="deactivatedComment"
-                                    placeholder="Un-installed Reason"
-                                    value={deactivatedComment.value}
-                                    onChange={(event) => this.handleInputChange(event)}
-                                    isInvalid={!deactivatedComment.isValid}
-                                    className="multi-line-text-control"
-                                />
-                                <Form.Control.Feedback
-                                    type="invalid">{deactivatedComment.message}</Form.Control.Feedback>
-                            </Form.Group>
-
-                            {/* Description */}
-                            <Form.Group controlId="create-form-description">
-                                <Form.Label>Description:</Form.Label>
-                                <Form.Control
-                                    as="textarea"
-                                    rows="3"
-                                    name="description"
-                                    placeholder="Description"
-                                    value={description.value}
-                                    onChange={(event) => this.handleInputChange(event)}
-                                    isInvalid={!description.isValid}
-                                    className="multi-line-text-control"
-                                />
-                                <Form.Control.Feedback type="invalid">{description.message}</Form.Control.Feedback>
-                            </Form.Group>
-
-                            {/* Inscription */}
-                            <Form.Group controlId="create-form-inscription">
-                                <Form.Label>Inscription:</Form.Label>
-                                <Form.Control
-                                    as="textarea"
-                                    rows="3"
-                                    name="inscription"
-                                    placeholder="Inscription"
-                                    value={inscription.value}
-                                    onChange={(event) => this.handleInputChange(event)}
-                                    isInvalid={!inscription.isValid}
-                                    className="multi-line-text-control"
-                                />
-                                <Form.Control.Feedback type="invalid">{inscription.message}</Form.Control.Feedback>
-                            </Form.Group>
-
-                            {/* Tags */}
-                            <Form.Group controlId="create-form-tags">
-                                <Form.Label>Tags:</Form.Label>
-                                <TagsSearch
-                                    variant="tags"
-                                    onChange={(variant, selectedTags, createdTags) =>
-                                        this.handleTagSelect(variant, selectedTags, createdTags)}
-                                    allowTagCreation={true}
-                                    ref={this.tagsSelectRef}
-                                />
-                            </Form.Group>
-
-                            <div className="references-container">
-                                {/* References */}
-                                <Form.Group controlId="create-form-references">
-                                    {referenceInputs}
-                                </Form.Group>
-
-                                <div className="add-reference-link"
-                                     onClick={() => this.handleAddAnotherReferenceLinkClick()}>+ Add Another Reference
-                                </div>
-                            </div>
-                        </div>
-                    </Collapse>
-
-                    <div className="d-flex flex-column justify-content-center">
-                        {!showingAdvancedInformation && advancedInformationLink}
-                        {showingAdvancedInformation && hideAdvancedInformationLink}
-
-                        <ButtonToolbar className={monument ? 'btn-toolbar update' : null}>
-                            <Button
-                                variant="primary"
-                                type="submit"
-                                className="mr-4 mt-1"
-                            >
-                                Submit
-                            </Button>
-
-                            {this.renderPreButton()}
-
-                            {this.renderNextButton()}
-
-                            {this.renderResetButton()}
-
-                            {this.renderDequeueButton()}
-                        </ButtonToolbar>
-                    </div>
-                </Form>
-            </div>
-        );
-    }
-}
-=======
             ) : (
                 <QueueItem data={active}/>
             )}
@@ -2131,5 +52,4 @@
     )
 }
 
-export default QueuePanel
->>>>>>> 67b68abe
+export default QueuePanel