--- conflicted
+++ resolved
@@ -20,15 +20,7 @@
 
     const handleSearch = useCallback(() => {
         // TODO: Search with filters and update state
-<<<<<<< HEAD
-        async function fetchMonuments() {
-            const response = await fetch(window.location.origin + "/api/search/monuments/?cascade=true&d=25&limit=10&page=1&exactSearch=true&q=" + searchTerm);
-            const json = await response.json();
-            setSearchResults(json);
-        }
-=======
         let endpoint = `${window.location.origin}/api/search/monuments/?cascade=true&d=25&limit=25&page=1&q=${searchTerm}`
->>>>>>> 67b68abe
 
         fetch(endpoint)
             .then(res => res.json())
@@ -44,23 +36,13 @@
         setQueueList(queue => ([...queue.filter(record => record.id !== id)]))
     }
 
-<<<<<<< HEAD
-    const removeSearchResult = (recordId) => {
-        setSearchResults(searchResults => ([...searchResults.filter(record => record.id !== recordId)]));
-        dequeue(recordId);
-=======
     const deleteSearchResult = (recordId) => {
         setSearchResults(searchResults.filter(record => record.id !== recordId))
->>>>>>> 67b68abe
     }
 
     useEffect(() => {
         handleSearch()
     }, [handleSearch]);
-
-    useEffect(() => {
-        console.log(queueList)
-    }, [queueList])
 
     return (
         <Container className="bulk-edit" fluid>
@@ -81,30 +63,6 @@
                                              handleSearch={handleSearch}
                                              onChange={e => setSearchTerm(e.target.value)}
                                 />
-<<<<<<< HEAD
-                            </Card.Body>
-                        </Card>
-                        <SearchPanelBtns queue={queueList}/>
-                    </Col>
-                    <Col lg={4}>
-                        {/* Queue Panel card */}
-                        <Card>
-                            <Card.Header>
-                                <Card.Title>
-                                    Editing Queue
-                                </Card.Title>
-                            </Card.Header>
-                            <Card.Body>
-                                {/* TODO: Will need to create a new component with less bloat */}
-                                <QueuePanel queue={queueList} dequeue={dequeue}/>
-                            </Card.Body>
-                        </Card>
-                        {/* TODO: Queue panel buttons here */}
-                    </Col>
-                </Row>
-            </Container>
-        </SearchResultContext.Provider>
-=======
                             </SearchResultContext.Provider>
                         </Card.Body>
                     </Card>
@@ -127,7 +85,6 @@
                 </Col>
             </Row>
         </Container>
->>>>>>> 67b68abe
     )
 }
 
