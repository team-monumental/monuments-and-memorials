--- conflicted
+++ resolved
@@ -1,16 +1,9 @@
-<<<<<<< HEAD
-import React from 'react'
-import {Card, Col, Container, Row} from "react-bootstrap";
-=======
 import React, {useState} from 'react'
 import {Card, Col, Container, Row} from "react-bootstrap";
 import BulkEditSearchPanel from "./BulkEditSearchPanel";
->>>>>>> b6dc334b
 
 import './BulkEdit.scss'
 import BulkEditUpdateForm from "./Queue/BulkEditUpdateForm";
-import SearchPanelButtons from "./Search/SearchPanelButtons";
-import BulkEditSearchPanel from "./Search/SearchPanel";
 
 // Placeholder search results
 const placeholderResults = [
@@ -56,41 +49,6 @@
     }
 
     return (
-<<<<<<< HEAD
-        <div className="bulk-edit">
-            <Container>
-                <Row>
-                    <Col lg={6}>
-                        <Card>
-                            <Card.Header>
-                                <Card.Title>
-                                    Bulk Edit Monuments and Memorials
-                                </Card.Title>
-                            </Card.Header>
-                            <Card.Body>
-                                <BulkEditSearchPanel/>
-                            </Card.Body>
-                        </Card>
-                        <SearchPanelButtons/>
-                    </Col>
-                    <Col lg={6}>
-                        <Card>
-                            <Card.Header>
-                                <Card.Title>
-                                    Editing Queue
-                                </Card.Title>
-                            </Card.Header>
-                            <Card.Body>
-                                {/* TODO: Will need to create a new component with less bloat */}
-                                <BulkEditUpdateForm/>
-                            </Card.Body>
-                        </Card>
-                        {/* TODO: Queue panel buttons here */}
-                    </Col>
-                </Row>
-            </Container>
-        </div>
-=======
         <Container className="bulk-edit" fluid>
             <Row>
                 <Col lg={8}>
@@ -125,7 +83,6 @@
                 </Col>
             </Row>
         </Container>
->>>>>>> b6dc334b
     )
 }
 
