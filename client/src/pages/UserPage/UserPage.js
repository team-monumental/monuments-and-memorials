import React from 'react';
import './UserPage.scss';
import { connect } from 'react-redux';
import Spinner from '../../components/Spinner/Spinner';
import User from '../../components/User/User';
<<<<<<< HEAD
import { fetchFavorites } from '../../actions/user';
=======
import { Helmet } from 'react-helmet';
>>>>>>> 72c1a8ec

class UserPage extends React.Component {

    componentDidMount() {
        const { dispatch } = this.props;
        dispatch(fetchFavorites());
    }

    static mapStateToProps(state) {
        return {
            session: state.session,
            favorites: state.fetchFavorites
        };
    }

    render() {
        const { session, favorites } = this.props;
        return (
            <div className="account page">
                <Helmet title="Account | Monuments and Memorials"/>
                <Spinner show={session.pending}/>
                {session.user &&
                    <User user={session.user} favorites={favorites}/>
                }
            </div>
        )
    }
}

export default connect(UserPage.mapStateToProps)(UserPage);<|MERGE_RESOLUTION|>--- conflicted
+++ resolved
@@ -3,11 +3,8 @@
 import { connect } from 'react-redux';
 import Spinner from '../../components/Spinner/Spinner';
 import User from '../../components/User/User';
-<<<<<<< HEAD
 import { fetchFavorites } from '../../actions/user';
-=======
 import { Helmet } from 'react-helmet';
->>>>>>> 72c1a8ec
 
 class UserPage extends React.Component {
 
