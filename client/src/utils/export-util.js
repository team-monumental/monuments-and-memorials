import { parse as toCSV } from 'json2csv';
import { jsPDF } from "jspdf";
import 'jspdf-autotable'
<<<<<<< HEAD
import {prettyPrintDate} from "./string-util";

export const exportFields = ['Title', 'Artist', 'Date', 'City', 'State', 'Address', 'Coordinates', 'Materials', 'Tags',
    'Description', 'Inscription', 'Contributors', 'References', 'Last Updated'];
=======
import {getUserFullName, prettyPrintDate} from "./string-util";

export const exportFields = ['Title', 'ID', 'Artist', 'Date', 'Deactivated', 'City', 'State', 'Address',
    'Coordinates', 'Materials', 'Tags', 'Description', 'Inscription', 'Contributors', 'References', 'Last Updated'];
>>>>>>> d155b649

export function buildBulkExportData(monuments) {
    const data = []
    monuments.forEach(monument => {
        data.push(buildExportData(monument))
    })
    return data
}

export function buildExportData(monument, contributions=monument.contributions || [], references=monument.references || []) {
    let materialsList = '';
    let tagsList = '';
    if (monument.monumentTags && monument.monumentTags.length) {
        materialsList = monument.monumentTags.filter(monumentTag => monumentTag.tag.isMaterial)
            .map(monumentTag => monumentTag.tag.name).join(', ');
        tagsList = monument.monumentTags.filter(monumentTag => !monumentTag.tag.isMaterial)
            .map(monumentTag => monumentTag.tag.name).join(', ');
    }

    const prepareArray = (array=[], field) => {
<<<<<<< HEAD
        return array.map(el => el[field]).join(',');
    };

    const contributionsList = prepareArray(contributions, 'submittedBy');
=======
        let arr = array.map(it => it[field]);
        const set = arr.filter((item, index) => arr.indexOf(item) === index);
        return set.join(', ');
    };

    const dateFromContributions = (contributions=[]) => {
        if (contributions && contributions.length > 0) {
            return prettyPrintDate(contributions[contributions.length - 1].createdDate)
        }
        return ''
    };

    let contributionsFormatted = contributions.map(contribution => {
        if (contribution.submittedByUser) {
            contribution.submittedBy = getUserFullName(contribution.submittedByUser);
        }
        return contribution;
    });

    const contributionsList = prepareArray(contributionsFormatted, 'submittedBy');
>>>>>>> d155b649
    const referencesList = prepareArray(references, 'url');

    return {
        'Title': monument.title,
<<<<<<< HEAD
        'Artist': monument.artist || '',
        'Date': monument.date ? prettyPrintDate(monument.date) : '',
=======
        'ID': monument.id,
        'Artist': monument.artist || '',
        'Date': monument.date ? prettyPrintDate(monument.date, monument.dateFormat) : '',
        'Deactivated': monument.deactivatedDate ? prettyPrintDate(monument.deactivatedDate, monument.deactivatedDateFormat) : '',
>>>>>>> d155b649
        'City': monument.city || '',
        'State': monument.state || '',
        'Address': monument.address || '',
        'Coordinates': monument.coordinates ?
            `${monument.coordinates.coordinates[1]}, ${monument.coordinates.coordinates[0]}` :
            '',
        'Materials' : materialsList,
        'Tags': tagsList,
        'Description': monument.description || '',
        'Inscription': monument.inscription || '',
        'Contributors': contributionsList,
        'References': referencesList,
<<<<<<< HEAD
        'Last Updated': monument.updatedDate ? prettyPrintDate(monument.updatedDate) : ''
=======
        'Last Updated': monument.updatedDate ? prettyPrintDate(monument.updatedDate)
            : dateFromContributions(monument.contributions)
>>>>>>> d155b649
    };
}

/**
 * Export the specified data with the specified fields to CSV format
 * @param fields - Array of the names of the columns for the CSV
 * @param data - Array of data representing the rows of the CSV
 */
export function exportToCsv(fields, data) {
    return 'data:text/csv;charset=utf-8,' + toCSV(data, {fields});
}

/**
 * Export the specified data with the specified fields to PDF format
 * @param fields - Array of the names of the columns for the PDF
 * @param data - Array of data representing the rows of the PDF
 * @param exportTitle - filename without extension
 */
export function exportToPdf(fields, data, exportTitle) {
    const dataArr = []
    for (let i = 0; i < data.length; i++) {
        dataArr.push([])
        const monument = data[i]
        for (const field in monument) {
            dataArr[i].push(monument[field])
        }
    }

    const doc = new jsPDF('landscape');

    doc.autoTable({
        head: [fields],
        body: dataArr,
        theme: 'grid',
        columnStyles: {
            0: {cellWidth: 24},
<<<<<<< HEAD
            1: {cellWidth: 20},
            3: {cellWidth: 21},
            4: {cellWidth: 13},
            8: {cellWidth: 20},
            9: {cellWidth: 25},
            10: {cellWidth: 25},
            12: {cellWidth: 23},
            13: {cellWidth: 18}
=======
            1: {cellWidth: 10},
            2: {cellWidth: 18},
            3: {cellWidth: 21},
            4: {cellWidth: 21},
            5: {cellWidth: 16},
            6: {cellWidth: 11},
            8: {cellWidth: 16},
            10: {cellWidth: 20},
            11: {cellWidth: 25},
            12: {cellWidth: 23},
            13: {cellWidth: 18},
            14: {cellWidth: 23},
            15: {cellWidth: 18}
>>>>>>> d155b649
        },
        margin: {
            right: 0,
            left: 0,
            top: 0,
            bottom: 0
        },
<<<<<<< HEAD
=======
        styles: {
            fontSize: 9
        },
>>>>>>> d155b649
        rowPageBreak: 'avoid'
    })

    doc.save(exportTitle + '.pdf')
}<|MERGE_RESOLUTION|>--- conflicted
+++ resolved
@@ -1,17 +1,10 @@
 import { parse as toCSV } from 'json2csv';
 import { jsPDF } from "jspdf";
 import 'jspdf-autotable'
-<<<<<<< HEAD
-import {prettyPrintDate} from "./string-util";
-
-export const exportFields = ['Title', 'Artist', 'Date', 'City', 'State', 'Address', 'Coordinates', 'Materials', 'Tags',
-    'Description', 'Inscription', 'Contributors', 'References', 'Last Updated'];
-=======
 import {getUserFullName, prettyPrintDate} from "./string-util";
 
 export const exportFields = ['Title', 'ID', 'Artist', 'Date', 'Deactivated', 'City', 'State', 'Address',
     'Coordinates', 'Materials', 'Tags', 'Description', 'Inscription', 'Contributors', 'References', 'Last Updated'];
->>>>>>> d155b649
 
 export function buildBulkExportData(monuments) {
     const data = []
@@ -32,12 +25,6 @@
     }
 
     const prepareArray = (array=[], field) => {
-<<<<<<< HEAD
-        return array.map(el => el[field]).join(',');
-    };
-
-    const contributionsList = prepareArray(contributions, 'submittedBy');
-=======
         let arr = array.map(it => it[field]);
         const set = arr.filter((item, index) => arr.indexOf(item) === index);
         return set.join(', ');
@@ -58,20 +45,14 @@
     });
 
     const contributionsList = prepareArray(contributionsFormatted, 'submittedBy');
->>>>>>> d155b649
     const referencesList = prepareArray(references, 'url');
 
     return {
         'Title': monument.title,
-<<<<<<< HEAD
-        'Artist': monument.artist || '',
-        'Date': monument.date ? prettyPrintDate(monument.date) : '',
-=======
         'ID': monument.id,
         'Artist': monument.artist || '',
         'Date': monument.date ? prettyPrintDate(monument.date, monument.dateFormat) : '',
         'Deactivated': monument.deactivatedDate ? prettyPrintDate(monument.deactivatedDate, monument.deactivatedDateFormat) : '',
->>>>>>> d155b649
         'City': monument.city || '',
         'State': monument.state || '',
         'Address': monument.address || '',
@@ -84,12 +65,8 @@
         'Inscription': monument.inscription || '',
         'Contributors': contributionsList,
         'References': referencesList,
-<<<<<<< HEAD
-        'Last Updated': monument.updatedDate ? prettyPrintDate(monument.updatedDate) : ''
-=======
         'Last Updated': monument.updatedDate ? prettyPrintDate(monument.updatedDate)
             : dateFromContributions(monument.contributions)
->>>>>>> d155b649
     };
 }
 
@@ -126,16 +103,6 @@
         theme: 'grid',
         columnStyles: {
             0: {cellWidth: 24},
-<<<<<<< HEAD
-            1: {cellWidth: 20},
-            3: {cellWidth: 21},
-            4: {cellWidth: 13},
-            8: {cellWidth: 20},
-            9: {cellWidth: 25},
-            10: {cellWidth: 25},
-            12: {cellWidth: 23},
-            13: {cellWidth: 18}
-=======
             1: {cellWidth: 10},
             2: {cellWidth: 18},
             3: {cellWidth: 21},
@@ -149,7 +116,6 @@
             13: {cellWidth: 18},
             14: {cellWidth: 23},
             15: {cellWidth: 18}
->>>>>>> d155b649
         },
         margin: {
             right: 0,
@@ -157,12 +123,9 @@
             top: 0,
             bottom: 0
         },
-<<<<<<< HEAD
-=======
         styles: {
             fontSize: 9
         },
->>>>>>> d155b649
         rowPageBreak: 'avoid'
     })
 
