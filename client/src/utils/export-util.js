import { parse as toCSV } from 'json2csv';
import { jsPDF } from "jspdf";
import 'jspdf-autotable'
import {prettyPrintDate} from "./string-util";

export const exportFields = ['Title', 'Artist', 'Date', 'City', 'State', 'Address', 'Coordinates', 'Materials', 'Tags',
    'Description', 'Inscription', 'Contributors', 'References', 'Last Updated'];

export function buildBulkExportData(monuments) {
    const data = []
    monuments.forEach(monument => {
        data.push(buildExportData(monument))
    })
    return data
}

export function buildExportData(monument, contributions=monument.contributions || [], references=monument.references || []) {
    let materialsList = '';
    let tagsList = '';
    if (monument.monumentTags && monument.monumentTags.length) {
        materialsList = monument.monumentTags.filter(monumentTag => monumentTag.tag.isMaterial)
            .map(monumentTag => monumentTag.tag.name).join(', ');
        tagsList = monument.monumentTags.filter(monumentTag => !monumentTag.tag.isMaterial)
            .map(monumentTag => monumentTag.tag.name).join(', ');
    }

    const prepareArray = (array=[], field) => {
        return array.map(el => el[field]).join(',');
    };

    const contributionsList = prepareArray(contributions, 'submittedBy');
    const referencesList = prepareArray(references, 'url');

    return {
        'Title': monument.title,
        'Artist': monument.artist || '',
        'Date': monument.date ? prettyPrintDate(monument.date) : '',
        'City': monument.city || '',
        'State': monument.state || '',
        'Address': monument.address || '',
        'Coordinates': monument.coordinates ?
            `${monument.coordinates.coordinates[1]}, ${monument.coordinates.coordinates[0]}` :
            '',
        'Materials' : materialsList,
        'Tags': tagsList,
        'Description': monument.description || '',
        'Inscription': monument.inscription || '',
        'Contributors': contributionsList,
        'References': referencesList,
        'Last Updated': monument.updatedDate ? prettyPrintDate(monument.updatedDate) : ''
    };
}

/**
 * Export the specified data with the specified fields to CSV format
 * @param fields - Array of the names of the columns for the CSV
 * @param data - Array of data representing the rows of the CSV
 */
export function exportToCsv(fields, data) {
    return 'data:text/csv;charset=utf-8,' + toCSV(data, {fields});
}

/**
 * Export the specified data with the specified fields to PDF format
 * @param fields - Array of the names of the columns for the PDF
 * @param data - Array of data representing the rows of the PDF
 * @param exportTitle - filename without extension
 */
export function exportToPdf(fields, data, exportTitle) {
    const dataArr = []
    for (let i = 0; i < data.length; i++) {
        dataArr.push([])
        const monument = data[i]
        for (const field in monument) {
            dataArr[i].push(monument[field])
        }
    }

    const doc = new jsPDF('landscape');

    doc.autoTable({
        head: [fields],
        body: dataArr,
        theme: 'grid',
        columnStyles: {
            0: {cellWidth: 24},
            1: {cellWidth: 20},
            3: {cellWidth: 21},
            4: {cellWidth: 13},
            8: {cellWidth: 20},
            9: {cellWidth: 25},
<<<<<<< HEAD
=======
            10: {cellWidth: 25},
>>>>>>> 106571f5
            12: {cellWidth: 23},
            13: {cellWidth: 18}
        },
        margin: {
            right: 0,
            left: 0,
            top: 0,
            bottom: 0
        },
        rowPageBreak: 'avoid'
    })

    doc.save(exportTitle + '.pdf')
}<|MERGE_RESOLUTION|>--- conflicted
+++ resolved
@@ -89,10 +89,7 @@
             4: {cellWidth: 13},
             8: {cellWidth: 20},
             9: {cellWidth: 25},
-<<<<<<< HEAD
-=======
             10: {cellWidth: 25},
->>>>>>> 106571f5
             12: {cellWidth: 23},
             13: {cellWidth: 18}
         },
