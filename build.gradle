--- conflicted
+++ resolved
@@ -52,11 +52,6 @@
     implementation('com.amazonaws:aws-java-sdk-s3:1.11.665')
     implementation('com.opencsv:opencsv:3.7')
     implementation('io.jsonwebtoken:jjwt:0.9.1')
-<<<<<<< HEAD
-    // Geodb includes H2 as a dependency, so no need to import it separately
-    implementation group: 'org.opengeo', name: 'geodb', version: '0.9'
-=======
->>>>>>> 8d14fb4f
     testImplementation('org.springframework.boot:spring-boot-starter-test')
     testImplementation('junit:junit:4.12')
     testImplementation('org.mockito:mockito-core:2.13.0')
