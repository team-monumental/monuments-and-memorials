--- conflicted
+++ resolved
@@ -21,8 +21,4 @@
           host: ${{ secrets.AWS_HOST }}
           username: ${{ secrets.AWS_USER }}
           key: ${{ secrets.AWS_KEY }}
-<<<<<<< HEAD
-          script: sh deploy.sh
-=======
-          script: ls -a
->>>>>>> 870dd52c
+          script: sh deploy.sh